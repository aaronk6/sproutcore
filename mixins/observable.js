--- conflicted
+++ resolved
@@ -649,7 +649,6 @@
        // DO SOMETHING HERE IF CHANGED.
     }
   */  
-<<<<<<< HEAD
   didChangeFor: function(context) { 
     
     // setup caches...
@@ -661,11 +660,6 @@
     // get the cache of values and revisions already seen in this context
     var seenValues = valueCache[context] || {} ;
     var seenRevisions = revisionCache[context] || {} ;
-=======
-  didChangeFor: function(context) {    
-    var keys = SC.$A(arguments) ;
-    context = keys.shift() ;
->>>>>>> acb85841
     
     // prepare too loop!
     var ret = false ;
@@ -915,29 +909,7 @@
       handler = target = method = timeoutObject = null;
     } ;
 
-<<<<<<< HEAD
     return handler ;
-=======
-  /**
-    Use this to indicate that one key changes if other keys it depends on 
-    change.
-  */  
-  registerDependentKey: function(key) {
-    var keys = SC.$A(arguments) ;
-    var dependent = keys.shift() ;
-    var kvo = this._kvo() ;
-    for(var loc=0;loc<keys.length;loc++) {
-    	var key = keys[loc];
-    	if (key instanceof Array) {
-    		key.push(dependent) ;
-    		this.registerDependentKey.apply(this,key) ;
-    	} else {
-				var dependents = kvo.dependents[key] || [] ;
-				dependents.push(dependent) ;
-				kvo.dependents[key] = dependents ;
-    	}
-    }
->>>>>>> acb85841
   },
 
 

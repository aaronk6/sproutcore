--- conflicted
+++ resolved
@@ -123,30 +123,11 @@
 });
 
 
-<<<<<<< HEAD
-  var spanId = "handlebars-bound-" + jQuery.uuid++;
-  var result = this.getPath(property);
-=======
 Handlebars.registerHelper('view', function(path, options) {
   return SC.Handlebars.ViewHelper.helper(this, path, options);
 });
->>>>>>> 50e19b06
-
-
-<<<<<<< HEAD
-  this.addObserver(property, function() {
-    var result = self.getPath(property);
-
-    if (fn && (result !== null && result !== undefined)) {
-      var renderContext = SC.RenderContext('span').id(spanId);
-      renderContext.push(fn(self.get(property)));
-      var element = renderContext.element();
-      view.$("#" + spanId).replaceWith(element);
-    } else if (result !== null && result !== undefined) {
-      view.$("#" + spanId).html(Handlebars.Utils.escapeExpression(self.get(property)));
-    } else {
-      view.$("#" + spanId).html("");
-=======
+
+
 (function() {
   var bind = function(property, options, preserveContext, shouldDisplay) {
     var data = options.data;
@@ -189,7 +170,6 @@
           renderContext.push(Handlebars.Utils.escapeExpression(result));
         }
       }
->>>>>>> 50e19b06
     }
 
     return new Handlebars.SafeString(renderContext.join());
@@ -199,15 +179,9 @@
     return bind.call(this, property, fn, false, function(result) { return !SC.none(result); } );
   });
 
-<<<<<<< HEAD
-  if (result !== null && result !== undefined) {
-    if (fn) {
-      renderContext.push(fn(result));
-=======
   Handlebars.registerHelper('boundIf', function(property, fn) {
     if(fn) {
       return bind.call(this, property, fn, true, function(result) { return !!result; } );
->>>>>>> 50e19b06
     } else {
       throw "Cannot use boundIf helper without a block.";
     }

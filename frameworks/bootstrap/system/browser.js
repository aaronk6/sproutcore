--- conflicted
+++ resolved
@@ -7,35 +7,6 @@
 
 var SC = SC || { MODULE_INFO: {}, LAZY_INSTANTIATION: {} };
 
-<<<<<<< HEAD
-SC._detectBrowser = function(rawUserAgent, language) {
-  if (rawUserAgent === undefined) rawUserAgent = navigator.userAgent;
-  if (language === undefined) language = navigator.language || navigator.browserLanguage;
-
-  var userAgent = rawUserAgent.toLowerCase(),
-      // Gibberish at the end is to determine when the browser version is done
-      version = (userAgent.match( /.*(?:rv|chrome|webkit|opera|ie)[\/: ](.+?)([ \);]|$)/ ) || [])[1],
-      webkitVersion = (userAgent.match( /webkit\/(.+?) / ) || [])[1];
-
-  var browser = {
-    version:      version,
-    safari:       /webkit/.test(userAgent) ? webkitVersion : 0,
-    opera:        /opera/.test(userAgent) ? version : 0,
-    msie:         /msie/.test(userAgent) && !/opera/.test(userAgent) ? version : 0,
-    mozilla:      /mozilla/.test( userAgent ) && !/(compatible|webkit)/.test(userAgent) ? version : 0,
-    mobileSafari: /apple.*mobile.*safari/.test(userAgent) ? version : 0,
-    chrome:       /chrome/.test( userAgent ) ? version : 0,
-    windows:      !!/windows/.test(userAgent),
-    mac:          !!/macintosh/.test(userAgent) || (/mac os x/.test(userAgent) && !/like mac os x/.test(userAgent)),
-    language:     language.split('-', 1)[0]
-  };
-  
-  
-  browser.isIE8OrLower = !!(browser.msie && parseInt(browser.msie,10) <= 8);
-  
-  browser.current = browser.msie ? 'msie' : browser.mozilla ? 'mozilla' : browser.chrome ? 'chrome' : browser.safari ? 'safari' : browser.opera ? 'opera' : 'unknown' ;
-    
-=======
 SC._detectBrowser = function(userAgent, language) {
   var version, webkitVersion, browser = {};
 
@@ -69,9 +40,11 @@
 
   // Language
   browser.language = language.split('-', 1)[0];
-
+  
+  
+  browser.isIE8OrLower = !!(browser.msie && parseInt(browser.msie,10) <= 8);
+  
   browser.current = browser.msie ? 'msie' : browser.mozilla ? 'mozilla' : browser.chrome ? 'chrome' : browser.safari ? 'safari' : browser.opera ? 'opera' : browser.mobileSafari ? 'mobile-safari' : 'unknown' ;
->>>>>>> 3c301e2c
   return browser ;
 };
 

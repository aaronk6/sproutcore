// ==========================================================================
// Project:   SC.Statechart - A Statechart Framework for SproutCore
// Copyright: ©2010, 2011 Michael Cohen, and contributors.
//            Portions @2011 Apple Inc. All rights reserved.
// License:   Licensed under MIT license (see license.js)
// ==========================================================================

/*globals SC */

/**
  @class

  Represents a state within a statechart. 
  
  The statechart actively manages all states belonging to it. When a state is created, 
  it immediately registers itself with it parent states. 
  
  You do not create an instance of a state itself. The statechart manager will go through its 
  state heirarchy and create the states itself.

  @author Michael Cohen
  @extends SC.Object
*/
SC.State = SC.Object.extend({
  
  /**
    The name of the state
    
    @property {String}
  */
  name: null,
   
  /**
    This state's parent state. Managed by the statechart
    
    @property {State}
  */
  parentState: null,
  
  /**
    This state's history state. Can be null. Managed by the statechart.
    
    @property {State}
  */
  historyState: null,
  
  /**
    Used to indicate the initial substate of this state to enter into. 
    
    You assign the value with the name of the state. Upon creation of 
    the state, the statechart will automatically change the property 
    to be a corresponding state object
    
    The substate is only to be this state's immediate substates. If
    no initial substate is assigned then this states initial substate
    will be an instance of an empty state (SC.EmptyState).
    
    Note that a statechart's root state must always have an explicity
    initial substate value assigned else an error will be thrown.
    
    @property {String|State}
  */
  initialSubstate: null,
  
  /**
    Used to indicates if this state's immediate substates are to be
    concurrent (orthogonal) to each other. 
    
    @property {Boolean}
  */
  substatesAreConcurrent: NO,
  
  /**
    The immediate substates of this state. Managed by the statechart.
    
    @property {Array}
  */
  substates: null,
  
  /**
    The statechart that this state belongs to. Assigned by the owning
    statechart.
  
    @property {Statechart}
  */
  statechart: null,
  
  /**
    Indicates if this state has been initialized by the statechart
    
    @propety {Boolean}
  */
  stateIsInitialized: NO,
  
  /**
    An array of this state's current substates. Managed by the statechart
    
    @propety {Array}
  */
  currentSubstates: null,
  
  /** 
    An array of this state's substates that are currently entered. Managed by
    the statechart.
    
    @property {Array}
  */
  enteredSubstates: null,
  
  /** 
    Indicates if this state should trace actions. Useful for debugging
    purposes. Managed by the statechart.
  
    @see SC.StatechartManager#trace
  
    @property {Boolean}
  */
  trace: function() {
    var key = this.getPath('statechart.statechartTraceKey');
    return this.getPath('statechart.%@'.fmt(key));
  }.property().cacheable(),
  
  /** 
    Indicates who the owner is of this state. If not set on the statechart
    then the owner is the statechart, otherwise it is the assigned
    object. Managed by the statechart.
    
    @see SC.StatechartManager#owner
  
    @property {SC.Object}
  */
  owner: function() {
    var sc = this.get('statechart'),
        key = sc ? sc.get('statechartOwnerKey') : null,
        owner = sc ? sc.get(key) : null;
    return owner ? owner : sc;
  }.property().cacheable(),
  
  init: function() {
    sc_super();

    this._registeredEventHandlers = {};
    this._registeredStringEventHandlers = {};
    this._registeredRegExpEventHandlers = [];
    this._registeredStateObserveHandlers = {};

    // Setting up observes this way is faster then using .observes,
    // which adds a noticable increase in initialization time.
    var sc = this.get('statechart'),
        ownerKey = sc ? sc.get('statechartOwnerKey') : null,
        traceKey = sc ? sc.get('statechartTraceKey') : null;

    if (sc) {
      sc.addObserver(ownerKey, this, '_statechartOwnerDidChange');
      sc.addObserver(traceKey, this, '_statechartTraceDidChange');
    }
  },
  
  destroy: function() {
    var sc = this.get('statechart'),
        ownerKey = sc ? sc.get('statechartOwnerKey') : null,
        traceKey = sc ? sc.get('statechartTraceKey') : null;

    if (sc) {
      sc.removeObserver(ownerKey, this, '_statechartOwnerDidChange');
      sc.removeObserver(traceKey, this, '_statechartTraceDidChange');
    }

    var substates = this.get('substates');
    if (substates) {
      substates.forEach(function(state) {
        state.destroy();
      });
    }
    
    this._teardownAllStateObserveHandlers();

    this.set('substates', null);
    this.set('currentSubstates', null);
    this.set('enteredSubstates', null);
    this.set('parentState', null);
    this.set('historyState', null);
    this.set('initialSubstate', null);
    this.set('statechart', null);

    this.notifyPropertyChange('trace');
    this.notifyPropertyChange('owner');
    
    this._registeredEventHandlers = null;
    this._registeredStringEventHandlers = null;
    this._registeredRegExpEventHandlers = null;
    this._registeredStateObserveHandlers = null;

    sc_super();
  },

  /**
    Used to initialize this state. To only be called by the owning statechart.
  */
  initState: function() {
    if (this.get('stateIsInitialized')) return;
    
    this._registerWithParentStates();
    
    var key = null, 
        value = null,
        state = null,
        substates = [],
        matchedInitialSubstate = NO,
        initialSubstate = this.get('initialSubstate'),
        substatesAreConcurrent = this.get('substatesAreConcurrent'),
        statechart = this.get('statechart'),
        i = 0,
        len = 0,
        valueIsFunc = NO,
        historyState = null;
            
    if (SC.kindOf(initialSubstate, SC.HistoryState) && initialSubstate.isClass) {
      historyState = this.createHistoryState(initialSubstate, { parentState: this, statechart: statechart });
      this.set('initialSubstate', historyState);
      
      if (SC.none(historyState.get('defaultState'))) {
        this.stateLogError("Initial substate is invalid. History state requires the name of a default state to be set");
        this.set('initialSubstate', null);
        historyState = null;
      }
    }
    
    // Iterate through all this state's substates, if any, create them, and then initialize
    // them. This causes a recursive process.
    for (key in this) {
      value = this[key];
      valueIsFunc = SC.typeOf(value) === SC.T_FUNCTION;
      
      if (valueIsFunc && value.isEventHandler) {
        this._registerEventHandler(key, value);
        continue;
      }
      
      if (valueIsFunc && value.isStateObserveHandler) {
        this._registerStateObserveHandler(key, value);
        continue;
      }
      
      if (valueIsFunc && value.statePlugin) {
        value = value.apply(this);
      }
      
      if (SC.kindOf(value, SC.State) && value.isClass && this[key] !== this.constructor) {
        state = this.createSubstate(value, { name: key, parentState: this, statechart: statechart });
        substates.push(state);
        this[key] = state;
        state.initState();
        if (key === initialSubstate) {
          this.set('initialSubstate', state);
          matchedInitialSubstate = YES;
        } else if (historyState && historyState.get('defaultState') === key) {
          historyState.set('defaultState', state);
          matchedInitialSubstate = YES;
        }
      }
    }
    
    if (!SC.none(initialSubstate) && !matchedInitialSubstate) {
      this.stateLogError("Unable to set initial substate %@ since it did not match any of state's %@ substates".fmt(initialSubstate, this));
    }
    
    if (substates.length === 0) {
      if (!SC.none(initialSubstate)) {
        this.stateLogWarning("Unable to make %@ an initial substate since state %@ has no substates".fmt(initialSubstate, this));
      }
    } 
    else if (substates.length > 0) {
      if (SC.none(initialSubstate) && !substatesAreConcurrent) {
        state = this.createEmptyState({ parentState: this, statechart: statechart });
        this.set('initialSubstate', state);
        substates.push(state);
        this[state.get('name')] = state;
        state.initState();
        this.stateLogWarning("state %@ has no initial substate defined. Will default to using an empty state as initial substate".fmt(this));
      } 
      else if (!SC.none(initialSubstate) && substatesAreConcurrent) {
        this.set('initialSubstate', null);
        this.stateLogWarning("Can not use %@ as initial substate since substates are all concurrent for state %@".fmt(initialSubstate, this));
      }
    }
    
    this.set('substates', substates);
    this.set('currentSubstates', []);
    this.set('enteredSubstates', []);
    this.set('stateIsInitialized', YES);
  },
  
  /**
    creates a substate for this state
  */
  createSubstate: function(state, attrs) {
    return state.create(attrs);
  },
  
  /**
    Create a history state for this state
  */
  createHistoryState: function(state, attrs) {
    return state.create(attrs);
  },
  
  /**
    Create an empty state for this state's initial substate
  */
  createEmptyState: function(attrs) {
    return SC.EmptyState.create(attrs);
  },
  
  /** @private 
  
    Registers event handlers with this state. Event handlers are special
    functions on the state that are intended to handle more than one event. This
    compared to basic functions that only respond to a single event that reflects
    the name of the method.
  */
  _registerEventHandler: function(name, handler) {
    var events = handler.events,
        event = null,
        len = events.length,
        i = 0;
        
    this._registeredEventHandlers[name] = handler;
    
    for (; i < len; i += 1) {
      event = events[i];
      
      if (SC.typeOf(event) === SC.T_STRING) {
        this._registeredStringEventHandlers[event] = {
          name: name,
          handler: handler
        };
        continue;
      }
      
      if (event instanceof RegExp) {
        this._registeredRegExpEventHandlers.push({
          name: name,
          handler: handler,
          regexp: event
        });
        continue;
      }
      
      this.stateLogError("Invalid event %@ for event handler %@ in state %@".fmt(event, name, this));
    }
  },
  
  /** @private 
  
    Registers state observe handlers with this state. State observe handlers behave just like
    when you apply observes() on a method but will only be active when the state is currently 
    entered, otherwise the handlers are inactive until the next time the state is entered
  */
  _registerStateObserveHandler: function(name, handler) {
    var i = 0, 
        args = handler.args, 
        len = args.length, 
        arg, validHandlers = YES;
    
    for (; i < len; i += 1) {
      arg = args[i];
      if (SC.typeOf(arg) !== SC.T_STRING || SC.empty(arg)) { 
        this.stateLogError("Invalid argument %@ for state observe handler %@ in state %@".fmt(arg, name, this));
        validHandlers = NO;
      }
    }
    
    if (!validHandlers) return;
    
    this._registeredStateObserveHandlers[name] = handler.args;
  },
  
  /** @private
    Will traverse up through this state's parent states to register
    this state with them.
  */
  _registerWithParentStates: function() {
    this._registerSubstate(this);
    var parent = this.get('parentState');
    while (!SC.none(parent)) {
      parent._registerSubstate(this);
      parent = parent.get('parentState');
    }
  },
  
  /** @private
    Will register a given state as a substate of this state
  */
  _registerSubstate: function(state) {
    var path = state.pathRelativeTo(this);
    if (SC.none(path)) return; 
    
    // Create special private member variables to help
    // keep track of substates and access them.
    if (SC.none(this._registeredSubstatePaths)) {
      this._registeredSubstatePaths = {};
      this._registeredSubstates = [];
    }
    
    this._registeredSubstates.push(state);
    
    // Keep track of states based on their relative path
    // to this state. 
    var regPaths = this._registeredSubstatePaths;
    if (regPaths[state.get('name')] === undefined) {
      regPaths[state.get('name')] = { __ki_paths__: [] };
    }
    
    var paths = regPaths[state.get('name')];
    paths[path] = state;
    paths.__ki_paths__.push(path);
  },
  
  /**
    Will generate path for a given state that is relative to this state. It is
    required that the given state is a substate of this state.
    
    If the heirarchy of the given state to this state is the following:
    A > B > C, where A is this state and C is the given state, then the 
    relative path generated will be "B.C"
  */
  pathRelativeTo: function(state) {
    var path = this.get('name'),
        parent = this.get('parentState');
    
    while (!SC.none(parent) && parent !== state) {
      path = "%@.%@".fmt(parent.get('name'), path);
      parent = parent.get('parentState');
    }
    
    if (parent !== state && state !== this) {
      this.stateLogError('Can not generate relative path from %@ since it not a parent state of %@'.fmt(state, this));
      return null;
    }
    
    return path;
  },
  
  /**
    Used to get a substate of this state that matches a given value. 
    
    If the value is a state object, then the value will be returned if it is indeed 
    a substate of this state, otherwise null is returned. 
    
    If the given value is a string, then the string is assumed to be a path to a substate. 
    The value is then parsed to find the closes match. If there is no match then null 
    is returned. If there is more than one match then null is return and an error 
    is generated indicating ambiguity of the given value. 
    
    Note that when the value is a string, it is assumed to be a path relative to this 
    state; not the root state of the statechart.
  */
  getSubstate: function(value) {
    var valueType = SC.typeOf(value);
    
    // If the value is an object then just check if the value is 
    // a registered substate of this state, and if so return it. 
    if (valueType === SC.T_OBJECT) {
      return this._registeredSubstates.indexOf(value) > -1 ? value : null;
    }
    
    if (valueType !== SC.T_STRING) {
      this.stateLogError("Can not find matching subtype. value must be an object or string: %@".fmt(value));
      return null;
    }
    
    // The value is a string. Therefore treat the value as a relative path to 
    // a substate of this state.
    
    // Extract that last part of the string. Ex. 'foo' => 'foo', 'foo.bar' => 'bar'
    var matches = value.match(/(^|\.)(\w+)$/);
    if (!matches) return null;

    // Get all the paths related to the matched value. If no paths then return null.
    var paths = this._registeredSubstatePaths[matches[2]];
    if (SC.none(paths)) return null;
    
    // Do a quick check to see if there is a path that exactly matches the given
    // value, and if so return the corresponding state
    var state = paths[value];
    if (!SC.none(state)) return state;
    
    // No exact match found. If the value given is a basic string with no ".", then check
    // if there is only one path containing that string. If so, return it. If there is
    // more than one path then it is ambiguous as to what state is trying to be reached.
    if (matches[1] === "") {
      if (paths.__ki_paths__.length === 1) return paths[paths.__ki_paths__[0]];
      if (paths.__ki_paths__.length > 1) {
        var msg = 'Can not find substate matching %@ in state %@. Ambiguous with the following: %@';
        this.stateLogError(msg.fmt(value, this, paths.__ki_paths__));
      }
    } 
    
    return null;
  },
  
  /**
    Used to go to a state in the statechart either directly from this state if it is a current state,
    or from one of this state's current substates.
    
    Note that if the value given is a string, it will be assumed to be a path to a state. The path
    will be relative to the statechart's root state; not relative to this state.
    
    Method can be called in the following ways: 
    
        // With one argument
        gotoState(<state>)
      
        // With two arguments
        gotoState(<state>, <hash>)
    
    Where <state> is either a string or a SC.State object and <hash> is a regular JS hash object.
    
    @param state {SC.State|String} the state to go to
    @param context {Hash} Optional. context object that will be supplied to all states that are
           exited and entered during the state transition process
  */
  gotoState: function(state, context) {
    var fromState = null;
    
    if (this.get('isCurrentState')) {
      fromState = this;
    } else if (this.get('hasCurrentSubstates')) {
      fromState = this.get('currentSubstates')[0];
    }
    
    this.get('statechart').gotoState(state, fromState, context);
  },
  
  /**
    Used to go to a given state's history state in the statechart either directly from this state if it
    is a current state or from one of this state's current substates. 
    
    Note that if the value given is a string, it will be assumed to be a path to a state. The path
    will be relative to the statechart's root state; not relative to this state.
    
    Method can be called in the following ways:
    
        // With one argument
        gotoHistoryState(<state>)
    
        // With two arguments
        gotoHistoryState(<state>, <boolean | hash>)
    
        // With three arguments
        gotoHistoryState(<state>, <boolean>, <hash>)
    
    Where <state> is either a string or a SC.State object and <hash> is a regular JS hash object.
    
    @param state {SC.State|String} the state whose history state to go to
    @param recusive {Boolean} Optional. Indicates whether to follow history states recusively starting
           from the given state
    @param context {Hash} Optional. context object that will be supplied to all states that are exited
           entered during the state transition process
  */
  gotoHistoryState: function(state, recursive, context) {
    var fromState = null;
    
    if (this.get('isCurrentState')) {
      fromState = this;
    } else if (this.get('hasCurrentSubstates')) {
      fromState = this.get('currentSubstates')[0];
    }
    
    this.get('statechart').gotoHistoryState(state, fromState, recursive, context);
  },
  
  /**
    Resumes an active goto state transition process that has been suspended.
  */
  resumeGotoState: function() {
    this.get('statechart').resumeGotoState();
  },
  
  /**
    Used to check if a given state is a current substate of this state. Mainly used in cases
    when this state is a concurrent state.
    
    @param state {State|String} either a state object or the name of a state
    @returns {Boolean} true is the given state is a current substate, otherwise false is returned
  */
  stateIsCurrentSubstate: function(state) {
    if (SC.typeOf(state) === SC.T_STRING) state = this.get('statechart').getState(state);
    var current = this.get('currentSubstates');
    return !!current && current.indexOf(state) >= 0;
  }, 
  
  /**
    Used to check if a given state is a substate of this state that is currently entered. 
    
    @param state {State|String} either a state object of the name of a state
    @returns {Boolean} true if the given state is a entered substate, otherwise false is returned
  */
  stateIsEnteredSubstate: function(state) {
    if (SC.typeOf(state) === SC.T_STRING) state = this.get('statechart').getState(state);
    var entered = this.get('enteredSubstates');
    return !!entered && entered.indexOf(state) >= 0;
  },
  
  /**
    Indicates if this state is the root state of the statechart.
    
    @property {Boolean}
  */
  isRootState: function() {
    return this.getPath('statechart.rootState') === this;
  }.property(),
  
  /**
    Indicates if this state is a current state of the statechart.
    
    @property {Boolean} 
  */
  isCurrentState: function() {
    return this.stateIsCurrentSubstate(this);
  }.property('currentSubstates').cacheable(),
  
  /**
    Indicates if this state is a concurrent state
    
    @property {Boolean}
  */
  isConcurrentState: function() {
    return this.getPath('parentState.substatesAreConcurrent');
  }.property(),
  
  /**
    Indicates if this state is a currently entered state. 
    
    A state is currently entered if during a state transition process the
    state's enterState method was invoked, but only after its exitState method 
    was called, if at all.
  */
  isEnteredState: function() {
    return this.stateIsEnteredSubstate(this);
  }.property('enteredSubstates').cacheable(),
  
  /**
    Indicate if this state has any substates
    
    @propety {Boolean}
  */
  hasSubstates: function() {
    return this.getPath('substates.length') > 0;
  }.property('substates'),
  
  /**
    Indicates if this state has any current substates
  */
  hasCurrentSubstates: function() {
    var current = this.get('currentSubstates');
    return !!current && current.get('length') > 0;
  }.property('currentSubstates').cacheable(),
  
  /**
    Indicates if this state has any currently entered substates
  */
  hasEnteredSubstates: function() {
    var entered = this.get('enteredSubstates');
    return !!entered  && entered.get('length') > 0;
  }.property('enteredSubstates').cacheable(),
  
  /**
    Used to re-enter this state. Call this only when the state a current state of
    the statechart.  
  */
  reenter: function() {
    var statechart = this.get('statechart');
    if (this.get('isCurrentState')) {
      statechart.gotoState(this);
    } else {
       SC.Logger.error('Can not re-enter state %@ since it is not a current state in the statechart'.fmt(this));
    }
  },
  
  /**
    Called by the statechart to allow a state to try and handle the given event. If the
    event is handled by the state then YES is returned, otherwise NO.
    
    There is a particular order in how an event is handled by a state:
    
     1. Basic function whose name matches the event
     2. Registered event handler that is associated with an event represented as a string
     3. Registered event handler that is associated with events matching a regular expression
     4. The unknownEvent function
      
    Use of event handlers that are associated with events matching a regular expression may
    incur a performance hit, so they should be used sparingly.
    
    The unknownEvent function is only invoked if the state has it, otherwise it is skipped. Note that
    you should be careful when using unknownEvent since it can be either abused or cause unexpected
    behavior.
    
    Example of a state using all four event handling techniques:
    
        SC.State.extend({
      
          // Basic function handling event 'foo'
          foo: function(arg1, arg2) { ... },
        
          // event handler that handles 'frozen' and 'canuck'
          eventHandlerA: function(event, arg1, arg2) {
            ...
          }.handleEvent('frozen', 'canuck'),
        
          // event handler that handles events matching the regular expression /num\d/
          //   ex. num1, num2
          eventHandlerB: function(event, arg1, arg2) {
            ...
          }.handleEvent(/num\d/),
        
          // Handle any event that was not handled by some other
          // method on the state
          unknownEvent: function(event, arg1, arg2) {
        
          }
      
        });
  */
  tryToHandleEvent: function(event, arg1, arg2) {

    var trace = this.get('trace');

    // First check if the name of the event is the same as a registered event handler. If so,
    // then do not handle the event.
    if (this._registeredEventHandlers[event]) {
      this.stateLogWarning("state %@ can not handle event %@ since it is a registered event handler".fmt(this, event));
      return NO;
    }    
    
    if (this._registeredStateObserveHandlers[event]) {
      this.stateLogWarning("state %@ can not handle event %@ since it is a registered state observe handler".fmt(this, event));
      return NO;
    }
    
    // Now begin by trying a basic method on the state to respond to the event
    if (SC.typeOf(this[event]) === SC.T_FUNCTION) {
      if (trace) this.stateLogTrace("will handle event %@".fmt(event));
      return (this[event](arg1, arg2) !== NO);
    }
    
    // Try an event handler that is associated with an event represented as a string
    var handler = this._registeredStringEventHandlers[event];
    if (handler) {
      if (trace) this.stateLogTrace("%@ will handle event %@".fmt(handler.name, event));
      return (handler.handler.call(this, event, arg1, arg2) !== NO);
    }
    
    // Try an event handler that is associated with events matching a regular expression
    
    var len = this._registeredRegExpEventHandlers.length,
        i = 0;
        
    for (; i < len; i += 1) {
      handler = this._registeredRegExpEventHandlers[i];
      if (event.match(handler.regexp)) {
        if (trace) this.stateLogTrace("%@ will handle event %@".fmt(handler.name, event));
        return (handler.handler.call(this, event, arg1, arg2) !== NO);
      }
    }
    
    // Final attempt. If the state has an unknownEvent function then invoke it to 
    // handle the event
    if (SC.typeOf(this['unknownEvent']) === SC.T_FUNCTION) {
      if (trace) this.stateLogTrace("unknownEvent will handle event %@".fmt(event));
      return (this.unknownEvent(event, arg1, arg2) !== NO);
    }
    
    // Nothing was able to handle the given event for this state
    return NO;
  },
  
  /**
    Called whenever this state is to be entered during a state transition process. This 
    is useful when you want the state to perform some initial set up procedures. 
    
    If when entering the state you want to perform some kind of asynchronous action, such
    as an animation or fetching remote data, then you need to return an asynchronous 
    action, which is done like so:
    
        enterState: function() {
          return this.performAsync('foo');
        }
    
    After returning an action to be performed asynchronously, the statechart will suspend
    the active state transition process. In order to resume the process, you must call
    this state's resumeGotoState method or the statechart's resumeGotoState. If no asynchronous 
    action is to be perform, then nothing needs to be returned.
    
    When the enterState method is called, an optional context value may be supplied if
    one was provided to the gotoState method.
    
    @param context {Hash} Optional value if one was supplied to gotoState when invoked
  */
  enterState: function(context) { },
  
  /**
    Notification called just before enterState is invoked. 
    
    Note: This is intended to be used by the owning statechart but it can be overridden if 
    you need to do something special.
    
    @see #enterState
  */
  stateWillBecomeEntered: function() { },
  
  /**
    Notification called just after enterState is invoked. 
    
    Note: This is intended to be used by the owning statechart but it can be overridden if 
    you need to do something special.
    
    @see #enterState
  */
  stateDidBecomeEntered: function() { 
    this._setupAllStateObserveHandlers();
  },
  
  /**
    Called whenever this state is to be exited during a state transition process. This is 
    useful when you want the state to peform some clean up procedures.
    
    If when exiting the state you want to perform some kind of asynchronous action, such
    as an animation or fetching remote data, then you need to return an asynchronous 
    action, which is done like so:
    
        exitState: function() {
          return this.performAsync('foo');
        }
    
    After returning an action to be performed asynchronously, the statechart will suspend
    the active state transition process. In order to resume the process, you must call
    this state's resumeGotoState method or the statechart's resumeGotoState. If no asynchronous 
    action is to be perform, then nothing needs to be returned.
    
    When the exitState method is called, an optional context value may be supplied if
    one was provided to the gotoState method.
    
    @param context {Hash} Optional value if one was supplied to gotoState when invoked
  */
  exitState: function(context) { },
  
  /**
    Notification called just before exitState is invoked. 
    
    Note: This is intended to be used by the owning statechart but it can be overridden 
    if you need to do something special.
    
    @see #exitState
  */
  stateWillBecomeExited: function() { 
    this._teardownAllStateObserveHandlers();
  },
  
  /**
    Notification called just after exitState is invoked. 
    
    Note: This is intended to be used by the owning statechart but it can be overridden 
    if you need to do something special.
    
    @see #exitState
  */
  stateDidBecomeExited: function() { },
  
  /** @private 
  
    Used to setup all the state observer handlers. Should be done when
    the state has been entered.
  */
  _setupAllStateObserveHandlers: function() {
    this._configureAllStateObserveHandlers('addObserver');
  },
  
  /** @private 
  
    Used to teardown all the state observer handlers. Should be done when
    the state is being exited.
  */
  _teardownAllStateObserveHandlers: function() {
    this._configureAllStateObserveHandlers('removeObserver');
  },
  
  /** @private 
  
    Primary method used to either add or remove this state as an observer
    based on all the state observe handlers that have been registered with
    this state.
    
    Note: The code to add and remove the state as an observer has been
    taken from the observerable mixin and made slightly more generic. However,
    having this code in two different places is not ideal, but for now this
    will have to do. In the future the code should be refactored so that
    there is one common function that both the observerable mixin and the 
    statechart framework use.  
  */
  _configureAllStateObserveHandlers: function(action) {
    var key, values, value, dotIndex, path, observer, i, root;

    for (key in this._registeredStateObserveHandlers) {
      values = this._registeredStateObserveHandlers[key];
      for (i = 0; i < values.length; i += 1) {
        path = values[i]; observer = key;
  
        // Use the dot index in the path to determine how the state
        // should add itself as an observer.
  
        dotIndex = path.indexOf('.');

        if (dotIndex < 0) {
          this[action](path, this, observer);
        } else if (path.indexOf('*') === 0) {
          this[action](path.slice(1), this, observer);
        } else {
          root = null;

          if (dotIndex === 0) {
            root = this; path = path.slice(1);
          } else if (dotIndex === 4 && path.slice(0, 5) === 'this.') {
            root = this; path = path.slice(5);
          } else if (dotIndex < 0 && path.length === 4 && path === 'this') {
            root = this; path = '';
          }

          SC.Observers[action](path, this, observer, root);
        }
      }
    }
  },
  
  /**
    Call when an asynchronous action need to be performed when either entering or exiting
    a state.
    
    @see enterState
    @see exitState
  */
  performAsync: function(func, arg1, arg2) {
    return SC.Async.perform(func, arg1, arg2);
  },
  
  /** @override
  
    Returns YES if this state can respond to the given event, otherwise
    NO is returned
  
    @param event {String} the value to check
    @returns {Boolean}
  */
  respondsToEvent: function(event) {
    if (this._registeredEventHandlers[event]) return false;
    if (SC.typeOf(this[event]) === SC.T_FUNCTION) return true;
    if (this._registeredStringEventHandlers[event]) return true;
    if (this._registeredStateObserveHandlers[event]) return false;
    
    var len = this._registeredRegExpEventHandlers.length,
        i = 0,
        handler;
        
    for (; i < len; i += 1) {
      handler = this._registeredRegExpEventHandlers[i];
      if (event.match(handler.regexp)) return true;
    }
    
    return SC.typeOf(this['unknownEvent']) === SC.T_FUNCTION;
  },
  
  /**
    Returns the path for this state relative to the statechart's
    root state. 
    
    The path is a dot-notation string representing the path from
    this state to the statechart's root state, but without including
    the root state in the path. For instance, if the name of this
    state if "foo" and the parent state's name is "bar" where bar's
    parent state is the root state, then the full path is "bar.foo"
  
    @property {String}
  */
  fullPath: function() {
    var root = this.getPath('statechart.rootState');
    if (!root) return this.get('name');
    return this.pathRelativeTo(root);
  }.property('name', 'parentState').cacheable(),
  
  toString: function() {
    var className = SC._object_className(this.constructor);
    return "%@<%@, %@>".fmt(className, this.get('fullPath'), SC.guidFor(this));
  },
  
  /** @private */
  _statechartTraceDidChange: function() {
    this.notifyPropertyChange('trace');
  },
  
  /** @private */
  _statechartOwnerDidChange: function() {
    this.notifyPropertyChange('owner');
  },
  
  /** 
    Used to log a state trace message
  */
  stateLogTrace: function(msg) {
    var sc = this.get('statechart');
    sc.statechartLogTrace("%@: %@".fmt(this, msg));
  },

  /** 
    Used to log a state warning message
  */
  stateLogWarning: function(msg) {
    var sc = this.get('statechart');
    sc.statechartLogWarning(msg);
  },
  
  /** 
    Used to log a state error message
  */
  stateLogError: function(msg) {
    var sc = this.get('statechart');
    sc.statechartLogError(msg);
  }

});

/**
  Use this when you want to plug-in a state into a statechart. This is beneficial
  in cases where you split your statechart's states up into multiple files and
  don't want to fuss with the sc_require construct.
  
  Example:
  
      MyApp.statechart = SC.Statechart.create({
        rootState: SC.State.design({
          initialSubstate: 'a',
          a: SC.State.plugin('path.to.a.state.class'),
          b: SC.State.plugin('path.to.another.state.class')
        })
      });
    
  You can also supply hashes the plugin feature in order to enhance a state or
  implement required functionality:

      SomeMixin = { ... };

      stateA: SC.State.plugin('path.to.state', SomeMixin, { ... })

  @param value {String} property path to a state class
  @param args {Hash,...} Optional. Hash objects to be added to the created state
*/
SC.State.plugin = function(value) {
  var args = SC.A(arguments); args.shift();
  var func = function() {
    var klass = SC.objectForPropertyPath(value);
    if (!klass) {
      console.error('SC.State.plugin: Unable to determine path %@'.fmt(value));
      return undefined;
    }
    return klass.extend.apply(klass, args);
  };
  func.statePlugin = YES;
  return func;
};

<<<<<<< HEAD
SC.State.design = SC.State.extend;
=======
SC.State.design = SC.State.extend;

/**
  Extends the JS Function object with the handleEvents method that
  will provide more advanced event handling capabilities when constructing
  your statechart's states.
  
  By default, when you add a method to a state, the state will react to 
  events that matches a method's name, like so:
  
      state = SC.State.extend({
        // Will be invoked when a event named "foo" is sent to this state
        foo: function(event, sender, context) { ... }
      });
  
  In some situations, it may be advantageous to use one method that can react to 
  multiple events instead of having multiple methods that essentially all do the
  same thing. In order to set a method to handle more than one event you use
  the handleEvents method which can be supplied a list of string and/or regular
  expressions. The following example demonstrates the use of handleEvents:

      state = SC.State.extend({
        eventHandlerA: function(event, sender, context) {
        }.handleEvents('foo', 'bar'),

        eventHandlerB: function(event, sender, context) {
        }.handleEvents(/num\d/, 'decimal')
      });

  Whenever events 'foo' and 'bar' are sent to the state, the method eventHandlerA
  will be invoked. When there is an event that matches the regular expression
  /num\d/ or the event is 'decimal' then eventHandlerB is invoked. In both 
  cases, the name of the event will be supplied to the event handler. 
  
  It should be noted that the use of regular expressions may impact performance
  since that statechart will not be able to fully optimize the event handling logic based
  on its use. Therefore the use of regular expression should be used sparingly. 
  
  @param {(String|RegExp)...} args
*/
Function.prototype.handleEvents = function() {
  this.isEventHandler = YES;
  this.events = arguments;
  return this;
};

/**
  Extends the JS Function object with the stateObserves method that will
  create a state observe handler on a given state object. 
  
  Use a stateObserves() instead of the common observes() method when you want a 
  state to observer changes to some property on the state itself or some other 
  object. 
  
  Any method on the state that has stateObserves is considered a state observe
  handler and behaves just like when you use observes() on a method, but with an
  important difference. When you apply stateObserves to a method on a state, those
  methods will be active *only* when the state is entered, otherwise those methods
  will be inactive. This removes the need for you having to explicitly call
  addObserver and removeObserver. As an example:
  
      state = SC.State.extend({
        foo: null,
        user: null,
        observeHandlerA: function(target, key) {        
        }.stateObserves('MyApp.someController.status'),

        observeHandlerB: function(target, key) {
        }.stateObserves('foo'),

        observeHandlerC: function(target, key) {
        }.stateObserves('.user.name', '.user.salary')
      });
  
  Above, state has three state observe handlers: observeHandlerA, observeHandlerB, and
  observeHandlerC. When state is entered, the state will automatically add itself as
  an observer for all of its registered state observe handlers. Therefore when
  foo changes, observeHandlerB will be invoked, and when MyApp.someController's status
  changes then observeHandlerA will be invoked. The moment that state is exited then
  the state will automatically remove itself as an observer for all of its registered
  state observe handlers. Therefore none of the state observe handlers will be
  invoked until the next time the state is entered. 
  
  @param {String...} args
*/
Function.prototype.stateObserves = function() {
  this.isStateObserveHandler = YES;
  this.args = SC.A(arguments);
  return this;
};

/**
  Represents a history state that can be assigned to a SC.State object's
  initialSubstate property. 
  
  If a SC.HistoryState object is assigned to a state's initial substate, 
  then after a state is entered the statechart will refer to the history 
  state object to determine the next course of action. If the state has 
  its historyState property assigned then the that state will be entered, 
  otherwise the default state assigned to history state object will be entered.
  
  An example of how to use:
  
    stateA: SC.State.design({
      initialSubstate: SC.HistoryState({
        defaultState: 'stateB'
      }),
      
      stateB: SC.State.design({ ... }),
      
      stateC: SC.State.design({ ... })
    })
*/
SC.HistoryState = SC.Object.extend({

  /**
    Used to indicate if the statechart should recurse the 
    history states after entering the this object's parent state
    
    @property {Boolean}
  */
  isRecursive: NO,
  
  /**
    The default state to enter if the parent state does not
    yet have its historyState property assigned to something 
    other than null.
    
    The value assigned to this property must be the name of an
    immediate substate that belongs to the parent state. The
    statechart will manage the property upon initialization.
    
    @property {String}
  */
  defaultState: null,
  
  /** @private
    Managed by the statechart 
    
    The statechart that owns this object.
  */
  statechart: null,
  
  /** @private
    Managed by the statechart 
  
    The state that owns this object
  */
  parentState: null,
  
  /**
    Used by the statechart during a state transition process. 
    
    Returns a state to enter based on whether the parent state has
    its historyState property assigned. If not then this object's
    assigned default state is returned.
  */
  state: function() {
    var defaultState = this.get('defaultState'),
        historyState = this.getPath('parentState.historyState');
    return !!historyState ? historyState : defaultState;
  }.property().cacheable(),
  
  /** @private */
  parentHistoryStateDidChange: function() {
    this.notifyPropertyChange('state');
  }.observes('*parentState.historyState')
  
});

/** 
  The default name given to an empty state
*/
SC.EMPTY_STATE_NAME = "__EMPTY_STATE__";

/**
  Represents an empty state that gets assigned as a state's initial substate 
  if the state does not have an initial substate defined.
*/
SC.EmptyState = SC.State.extend({
  
  name: SC.EMPTY_STATE_NAME,
  
  enterState: function() {
    this.stateLogWarning("No initial substate was defined for state %@. Entering default empty state".fmt(this.get('parentState')));
  }
  
});
>>>>>>> a18c654b
<|MERGE_RESOLUTION|>--- conflicted
+++ resolved
@@ -1068,195 +1068,4 @@
   return func;
 };
 
-<<<<<<< HEAD
-SC.State.design = SC.State.extend;
-=======
-SC.State.design = SC.State.extend;
-
-/**
-  Extends the JS Function object with the handleEvents method that
-  will provide more advanced event handling capabilities when constructing
-  your statechart's states.
-  
-  By default, when you add a method to a state, the state will react to 
-  events that matches a method's name, like so:
-  
-      state = SC.State.extend({
-        // Will be invoked when a event named "foo" is sent to this state
-        foo: function(event, sender, context) { ... }
-      });
-  
-  In some situations, it may be advantageous to use one method that can react to 
-  multiple events instead of having multiple methods that essentially all do the
-  same thing. In order to set a method to handle more than one event you use
-  the handleEvents method which can be supplied a list of string and/or regular
-  expressions. The following example demonstrates the use of handleEvents:
-
-      state = SC.State.extend({
-        eventHandlerA: function(event, sender, context) {
-        }.handleEvents('foo', 'bar'),
-
-        eventHandlerB: function(event, sender, context) {
-        }.handleEvents(/num\d/, 'decimal')
-      });
-
-  Whenever events 'foo' and 'bar' are sent to the state, the method eventHandlerA
-  will be invoked. When there is an event that matches the regular expression
-  /num\d/ or the event is 'decimal' then eventHandlerB is invoked. In both 
-  cases, the name of the event will be supplied to the event handler. 
-  
-  It should be noted that the use of regular expressions may impact performance
-  since that statechart will not be able to fully optimize the event handling logic based
-  on its use. Therefore the use of regular expression should be used sparingly. 
-  
-  @param {(String|RegExp)...} args
-*/
-Function.prototype.handleEvents = function() {
-  this.isEventHandler = YES;
-  this.events = arguments;
-  return this;
-};
-
-/**
-  Extends the JS Function object with the stateObserves method that will
-  create a state observe handler on a given state object. 
-  
-  Use a stateObserves() instead of the common observes() method when you want a 
-  state to observer changes to some property on the state itself or some other 
-  object. 
-  
-  Any method on the state that has stateObserves is considered a state observe
-  handler and behaves just like when you use observes() on a method, but with an
-  important difference. When you apply stateObserves to a method on a state, those
-  methods will be active *only* when the state is entered, otherwise those methods
-  will be inactive. This removes the need for you having to explicitly call
-  addObserver and removeObserver. As an example:
-  
-      state = SC.State.extend({
-        foo: null,
-        user: null,
-        observeHandlerA: function(target, key) {        
-        }.stateObserves('MyApp.someController.status'),
-
-        observeHandlerB: function(target, key) {
-        }.stateObserves('foo'),
-
-        observeHandlerC: function(target, key) {
-        }.stateObserves('.user.name', '.user.salary')
-      });
-  
-  Above, state has three state observe handlers: observeHandlerA, observeHandlerB, and
-  observeHandlerC. When state is entered, the state will automatically add itself as
-  an observer for all of its registered state observe handlers. Therefore when
-  foo changes, observeHandlerB will be invoked, and when MyApp.someController's status
-  changes then observeHandlerA will be invoked. The moment that state is exited then
-  the state will automatically remove itself as an observer for all of its registered
-  state observe handlers. Therefore none of the state observe handlers will be
-  invoked until the next time the state is entered. 
-  
-  @param {String...} args
-*/
-Function.prototype.stateObserves = function() {
-  this.isStateObserveHandler = YES;
-  this.args = SC.A(arguments);
-  return this;
-};
-
-/**
-  Represents a history state that can be assigned to a SC.State object's
-  initialSubstate property. 
-  
-  If a SC.HistoryState object is assigned to a state's initial substate, 
-  then after a state is entered the statechart will refer to the history 
-  state object to determine the next course of action. If the state has 
-  its historyState property assigned then the that state will be entered, 
-  otherwise the default state assigned to history state object will be entered.
-  
-  An example of how to use:
-  
-    stateA: SC.State.design({
-      initialSubstate: SC.HistoryState({
-        defaultState: 'stateB'
-      }),
-      
-      stateB: SC.State.design({ ... }),
-      
-      stateC: SC.State.design({ ... })
-    })
-*/
-SC.HistoryState = SC.Object.extend({
-
-  /**
-    Used to indicate if the statechart should recurse the 
-    history states after entering the this object's parent state
-    
-    @property {Boolean}
-  */
-  isRecursive: NO,
-  
-  /**
-    The default state to enter if the parent state does not
-    yet have its historyState property assigned to something 
-    other than null.
-    
-    The value assigned to this property must be the name of an
-    immediate substate that belongs to the parent state. The
-    statechart will manage the property upon initialization.
-    
-    @property {String}
-  */
-  defaultState: null,
-  
-  /** @private
-    Managed by the statechart 
-    
-    The statechart that owns this object.
-  */
-  statechart: null,
-  
-  /** @private
-    Managed by the statechart 
-  
-    The state that owns this object
-  */
-  parentState: null,
-  
-  /**
-    Used by the statechart during a state transition process. 
-    
-    Returns a state to enter based on whether the parent state has
-    its historyState property assigned. If not then this object's
-    assigned default state is returned.
-  */
-  state: function() {
-    var defaultState = this.get('defaultState'),
-        historyState = this.getPath('parentState.historyState');
-    return !!historyState ? historyState : defaultState;
-  }.property().cacheable(),
-  
-  /** @private */
-  parentHistoryStateDidChange: function() {
-    this.notifyPropertyChange('state');
-  }.observes('*parentState.historyState')
-  
-});
-
-/** 
-  The default name given to an empty state
-*/
-SC.EMPTY_STATE_NAME = "__EMPTY_STATE__";
-
-/**
-  Represents an empty state that gets assigned as a state's initial substate 
-  if the state does not have an initial substate defined.
-*/
-SC.EmptyState = SC.State.extend({
-  
-  name: SC.EMPTY_STATE_NAME,
-  
-  enterState: function() {
-    this.stateLogWarning("No initial substate was defined for state %@. Entering default empty state".fmt(this.get('parentState')));
-  }
-  
-});
->>>>>>> a18c654b
+SC.State.design = SC.State.extend;
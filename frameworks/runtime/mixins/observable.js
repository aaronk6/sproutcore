// ==========================================================================
// Project:   SproutCore Costello - Property Observing Library
// Copyright: ©2006-2009 Sprout Systems, Inc. and contributors.
//            Portions ©2008-2009 Apple, Inc. All rights reserved.
// License:   Licened under MIT license (see license.js)
// ==========================================================================

require('private/observer_set') ;

/*globals logChange */

SC.LOG_OBSERVERS = NO ;

/**
  @namespace 
  
  Key-Value-Observing (KVO) simply allows one object to observe changes to a 
  property on another object. It is one of the fundamental ways that models, 
  controllers and views communicate with each other in a SproutCore 
  application.  Any object that has this module applied to it can be used in 
  KVO-operations.
  
  This module is applied automatically to all objects that inherit from
  SC.Object, which includes most objects bundled with the SproutCore 
  framework.  You will not generally apply this module to classes yourself,
  but you will use the features provided by this module frequently, so it is
  important to understand how to use it.
  
  h2. Enabling Key Value Observing

  With KVO, you can write functions that will be called automatically whenever 
  a property on a particular object changes.  You can use this feature to
  reduce the amount of "glue code" that you often write to tie the various 
  parts of your application together.
  
  To use KVO, just use the KVO-aware methods get() and set() to access 
  properties instead of accessing properties directly.  Instead of writing:
  
  {{{
    var aName = contact.firstName ;
    contact.firstName = 'Charles' ;
  }}}

  use:

  {{{
    var aName = contact.get('firstName') ;
    contact.set('firstName', 'Charles') ;
  }}}
  
  get() and set() work just like the normal "dot operators" provided by 
  JavaScript but they provide you with much more power, including not only
  observing but computed properties as well.

  h2. Observing Property Changes

  You typically observe property changes simply by adding the observes() 
  call to the end of your method declarations in classes that you write.  For
  example:
  
  {{{
    SC.Object.create({
      valueObserver: function() {
        // Executes whenever the "Value" property changes
      }.observes('value')
    }) ;
  }}}
  
  Although this is the most common way to add an observer, this capability is
  actually built into the SC.Object class on top of two methods defined in
  this mixin called addObserver() and removeObserver().  You can use these two
  methods to add and remove observers yourself if you need to do so at run 
  time.  
  
  To add an observer for a property, just call:
  
  {{{
    object.addObserver('propertyKey', targetObject, targetAction) ;
  }}}
  
  This will call the 'targetAction' method on the targetObject to be called
  whenever the value of the propertyKey changes.
  
  h2. Observer Parameters
  
  An observer function typically does not need to accept any parameters, 
  however you can accept certain arguments when writing generic observers. 
  An observer function can have the following arguments:
  
  {{{
    propertyObserver(target, key, value, revision) ;
  }}}
  
  - *target* - This is the object whose value changed.  Usually this.
  - *key* - The key of the value that changed
  - *value* - this property is no longer used.  It will always be null
  - *revision* - this is the revision of the target object
  
  h2. Implementing Manual Change Notifications
  
  Sometimes you may want to control the rate at which notifications for 
  a property are delivered, for example by checking first to make sure 
  that the value has changed.
  
  To do this, you need to implement a computed property for the property 
  you want to change and override automaticallyNotifiesObserversFor().
  
  The example below will only notify if the "balance" property value actually
  changes:
  
  {{{
    
    automaticallyNotifiesObserversFor: function(key) {
      return (key === 'balance') ? NO : sc_super() ;
    },
    
    balance: function(key, value) {
      var balance = this._balance ;
      if ((value !== undefined) && (balance !== value)) {
        this.propertyWillChange(key) ;
        balance = this._balance = value ;
        this.propertyDidChange(key) ;
      }
      return balance ;
    }
    
  }}}
  
  h1. Implementation Details
  
  Internally, SproutCore keeps track of observable information by adding a
  number of properties to the object adopting the observable.  All of these
  properties begin with "_kvo_" to separate them from the rest of your object.
  
  @static
  @since SproutCore 1.0
*/
SC.Observable = {

  /** walk like that ol' duck */
  isObservable: YES,
  
  /**
    Determines whether observers should be automatically notified of changes
    to a key.
    
    If you are manually implementing change notifications for a property, you
    can override this method to return NO for properties you do not want the
    observing system to automatically notify for.
    
    The default implementation always returns YES.
    
    @param key {String} the key that is changing
    @returns {Boolean} YES if automatic notification should occur.
  */
  automaticallyNotifiesObserversFor: function(key) { 
    return YES;
  },

  // ..........................................
  // PROPERTIES
  // 
  // Use these methods to get/set properties.  This will handle observing
  // notifications as well as allowing you to define functions that can be 
  // used as properties.

  /**  
    Retrieves the value of key from the object.
    
    This method is generally very similar to using object[key] or object.key,
    however it supports both computed properties and the unknownProperty
    handler.
    
    *Computed Properties*
    
    Computed properties are methods defined with the property() modifier
    declared at the end, such as:
    
    {{{
      fullName: function() {
        return this.getEach('firstName', 'lastName').compact().join(' ');
      }.property('firstName', 'lastName')
    }}}
    
    When you call get() on a computed property, the property function will be
    called and the return value will be returned instead of the function
    itself.
    
    *Unknown Properties*
    
    Likewise, if you try to call get() on a property whose values is
    undefined, the unknownProperty() method will be called on the object.
    If this method reutrns any value other than undefined, it will be returned
    instead.  This allows you to implement "virtual" properties that are 
    not defined upfront.
    
    @param key {String} the property to retrieve
    @returns {Object} the property value or undefined.
    
  */
  get: function(key) {
    var ret = this[key], cache ;
    if (ret === undefined) {
      return this.unknownProperty(key) ;
    } else if (ret && ret.isProperty) {
      if (ret.isCacheable) {
        cache = this._kvo_cache ;
        if (!cache) cache = this._kvo_cache = {};
        return (cache[ret.cacheKey] !== undefined) ? cache[ret.cacheKey] : (cache[ret.cacheKey] = ret.call(this,key)) ;
      } else return ret.call(this,key);
    } else return ret ;
  },

  /**  
    Sets the key equal to value.
    
    This method is generally very similar to calling object[key] = value or
    object.key = value, except that it provides support for computed 
    properties, the unknownProperty() method and property observers.
    
    *Computed Properties*
    
    If you try to set a value on a key that has a computed property handler
    defined (see the get() method for an example), then set() will call
    that method, passing both the value and key instead of simply changing 
    the value itself.  This is useful for those times when you need to 
    implement a property that is composed of one or more member
    properties.
    
    *Unknown Properties*
    
    If you try to set a value on a key that is undefined in the target 
    object, then the unknownProperty() handler will be called instead.  This
    gives you an opportunity to implement complex "virtual" properties that
    are not predefined on the obejct.  If unknownProperty() returns 
    undefined, then set() will simply set the value on the object.
    
    *Property Observers*
    
    In addition to changing the property, set() will also register a 
    property change with the object.  Unless you have placed this call 
    inside of a beginPropertyChanges() and endPropertyChanges(), any "local"
    observers (i.e. observer methods declared on the same object), will be
    called immediately.  Any "remote" observers (i.e. observer methods 
    declared on another object) will be placed in a queue and called at a
    later time in a coelesced manner.
    
    *Chaining*
    
    In addition to property changes, set() returns the value of the object
    itself so you can do chaining like this:
    
    {{{
      record.set('firstName', 'Charles').set('lastName', 'Jolley');
    }}}
    
    @param key {String} the property to set
    @param value {Object} the value to set or null.
    @returns {this}
  */
  set: function(key, value) {
    var func   = this[key], 
        notify = this.automaticallyNotifiesObserversFor(key),
        ret    = value, 
        cachedep, cache, idx, dfunc ;

    // if there are any dependent keys and they use caching, then clear the
    // cache.
    if (this._kvo_cacheable && (cache = this._kvo_cache)) {
      // lookup the cached dependents for this key.  if undefined, compute.
      // note that if cachdep is set to null is means we figure out it has no
      // cached dependencies already.  this is different from undefined.
      cachedep = this._kvo_cachedep;
      if (!cachedep || (cachedep = cachedep[key])===undefined) {
        cachedep = this._kvo_computeCachedDependentsFor(key);
      }
      
      if (cachedep) {
        idx = cachedep.length;
        while(--idx>=0) {
          dfunc = cachedep[idx];
          cache[dfunc.cacheKey] = cache[dfunc.lastSetValueKey] = undefined;
        }
      }
    }

    // set the value.
    if (func && func.isProperty) {
      cache = this._kvo_cache;
      if (func.isVolatile || !cache || (cache[func.lastSetValueKey] !== value)) {
        if (!cache) cache = this._kvo_cache = {};

        cache[func.lastSetValueKey] = value ;
        if (notify) this.propertyWillChange(key) ;
        ret = func.call(this,key,value) ;

        // update cached value
        if (func.isCacheable) cache[func.cacheKey] = ret ;
        if (notify) this.propertyDidChange(key, ret, YES) ;
      }

    } else if (func === undefined) {
      if (notify) this.propertyWillChange(key) ;
      this.unknownProperty(key,value) ;
      if (notify) this.propertyDidChange(key, ret) ;

    } else {
      if (this[key] !== value) {
        if (notify) this.propertyWillChange(key) ;
        ret = this[key] = value ;
        if (notify) this.propertyDidChange(key, ret) ;
      }
    }

    return this ;
  },

  /**  
    Called whenever you try to get or set an undefined property.
    
    This is a generic property handler.  If you define it, it will be called
    when the named property is not yet set in the object.  The default does
    nothing.
    
    @param key {String} the key that was requested
    @param value {Object} The value if called as a setter, undefined if called as a getter.
    @returns {Object} The new value for key.
  */
  unknownProperty: function(key,value) {
    if (!(value === undefined)) { this[key] = value; }
    return value ;
  },

  /**  
    Begins a grouping of property changes.
    
    You can use this method to group property changes so that notifications
    will not be sent until the changes are finished.  If you plan to make a 
    large number of changes to an object at one time, you should call this 
    method at the beginning of the changes to suspend change notifications.
    When you are done making changes, all endPropertyChanges() to allow 
    notification to resume.
    
    @returns {this}
  */
  beginPropertyChanges: function() {
    this._kvo_changeLevel = (this._kvo_changeLevel || 0) + 1; 
    return this;
  },

  /**  
    Ends a grouping of property changes.
    
    You can use this method to group property changes so that notifications
    will not be sent until the changes are finished.  If you plan to make a 
    large number of changes to an object at one time, you should call 
    beginPropertyChanges() at the beginning of the changes to suspend change 
    notifications. When you are done making changes, call this method to allow 
    notification to resume.
    
    @returns {this}
  */
  endPropertyChanges: function() {
    this._kvo_changeLevel = (this._kvo_changeLevel || 1) - 1 ;
    var level = this._kvo_changeLevel, changes = this._kvo_changes;
    if ((level<=0) && changes && (changes.length>0) && !SC.Observers.isObservingSuspended) {
      this._notifyPropertyObservers() ;
    } 
    return this ;
  },

  /**  
    Notify the observer system that a property is about to change.

    Sometimes you need to change a value directly or indirectly without 
    actually calling get() or set() on it.  In this case, you can use this 
    method and propertyDidChange() instead.  Calling these two methods 
    together will notify all observers that the property has potentially 
    changed value.
    
    Note that you must always call propertyWillChange and propertyDidChange as 
    a pair.  If you do not, it may get the property change groups out of order 
    and cause notifications to be delivered more often than you would like.
    
    @param key {String} The property key that is about to change.
    @returns {this}
  */
  propertyWillChange: function(key) {
    return this ;
  },

  /**  
    Notify the observer system that a property has just changed.

    Sometimes you need to change a value directly or indirectly without 
    actually calling get() or set() on it.  In this case, you can use this 
    method and propertyWillChange() instead.  Calling these two methods 
    together will notify all observers that the property has potentially 
    changed value.
    
    Note that you must always call propertyWillChange and propertyDidChange as 
    a pair. If you do not, it may get the property change groups out of order 
    and cause notifications to be delivered more often than you would like.
    
    @param key {String} The property key that has just changed.
    @param value {Object} The new value of the key.  May be null.
    @returns {this}
  */
  propertyDidChange: function(key,value, _keepCache) {

    this._kvo_revision = (this._kvo_revision || 0) + 1; 
    var level = this._kvo_changeLevel || 0,
        cachedep, idx, dfunc, cache, func,
        log = SC.LOG_OBSERVERS && !(this.LOG_OBSERVING===NO);

    if (this._kvo_cacheable && (cache = this._kvo_cache)) {

      // clear any cached value
      if (!_keepCache) {
        func = this[key] ;
        if (func && (func instanceof Function)) {
          cache[func.cacheKey] = cache[func.lastSetValueKey] = undefined ;
        }
      }

      // if there are any dependent keys and they use caching, then clear the
      // cache.  This is the same code as is in set.  It is inlined for perf.
      cachedep = this._kvo_cachedep;
      if (!cachedep || (cachedep = cachedep[key])===undefined) {
        cachedep = this._kvo_computeCachedDependentsFor(key);
      }

      if (cachedep) {
        idx = cachedep.length;
        while(--idx>=0) {
          dfunc = cachedep[idx];
          cache[dfunc.cacheKey] = cache[dfunc.lastSetValueKey] = undefined;
        }
      }
    }

    
    //if (log) console.log("%@%@.propertyDidChange(%@)".fmt(SC.KVO_SPACES,this,key));
    
    // save in the change set if queuing changes
    var suspended ;
    if ((level > 0) || (suspended=SC.Observers.isObservingSuspended)) {
      var changes = this._kvo_changes ;
      if (!changes) changes = this._kvo_changes = SC.CoreSet.create() ;
      changes.add(key) ;
      
      if (suspended) {
        if (log) console.log("%@%@: will not notify observers because observing is suspended".fmt(SC.KVO_SPACES,this));
        SC.Observers.objectHasPendingChanges(this) ;
      }
      
    // otherwise notify property observers immediately
    } else this._notifyPropertyObservers(key) ;
    
    return this ;
  },

  // ..........................................
  // DEPENDENT KEYS
  // 

  /**
    Use this to indicate that one key changes if other keys it depends on 
    change.  Pass the key that is dependent and additional keys it depends
    upon.  You can either pass the additional keys inline as arguments or 
    in a single array.
    
    You generally do not call this method, but instead pass dependent keys to
    your property() method when you declare a computed property.
    
    You can call this method during your init to register the keys that should
    trigger a change notification for your computed properties.  
    
    @param {String} key the dependent key
    @param {Array|String} dependentKeys one or more dependent keys 
    @returns {Object} this
  */  
  registerDependentKey: function(key, dependentKeys) {
    var dependents = this._kvo_dependents,
        func       = this[key],
        keys, idx, lim, dep, queue;

    // normalize input.
    if (SC.typeOf(dependentKeys) === SC.T_ARRAY) {
      keys = dependentKeys;
      lim  = 0;
    } else {
      keys = arguments;
      lim  = 1;
    }
    idx  = keys.length;

    // define dependents if not defined already.
    if (!dependents) this._kvo_dependents = dependents = {} ;

    // for each key, build array of dependents, add this key...
    // note that we ignore the first argument since it is the key...
    while(--idx >= lim) {
      dep = keys[idx] ;

      // add dependent key to dependents array of key it depends on
      queue = dependents[dep] ;
      if (!queue) queue = dependents[dep] = [] ;
      queue.push(key) ;
    }
  },

  /** @private 
  
    Helper method used by computeCachedDependents.  Just loops over the 
    array of dependent keys.  If the passed function is cacheable, it will
    be added to the queue.  Also, recursively call on each keys dependent 
    keys.
  
    @param {Array} queue the queue to add functions to
    @param {Array} keys the array of dependent keys for this key
    @param {Hash} dependents the _kvo_dependents cache
    @param {SC.Set} seen already seen keys
    @returns {void}
  */
  _kvo_addCachedDependents: function(queue, keys, dependents, seen) {
    var idx = keys.length,
        func, key, deps ;
        
    while(--idx >= 0) {
      key  = keys[idx];
      seen.add(key);
      
      // if the value for this key is a computed property, then add it to the
      // set if it is cacheable, and process any of its dependent keys also.
      func = this[key];
      if (func && (func instanceof Function) && func.isProperty) {
        if (func.isCacheable) queue.push(func); // handle this func
        if ((deps = dependents[key]) && deps.length>0) { // and any dependents
          this._kvo_addCachedDependents(queue, deps, dependents, seen);
        }
      } 
    }
        
  },
  
  /** @private

    Called by set() whenever it needs to determine which cached dependent
    keys to clear.  Recursively searches dependent keys to determine all 
    cached property direcly or indirectly affected.
    
    The return value is also saved for future reference
    
    @param {String} key the key to compute
    @returns {Array}
  */
  _kvo_computeCachedDependentsFor: function(key) {
    var cached     = this._kvo_cachedep,
        dependents = this._kvo_dependents,
        keys       = dependents ? dependents[key] : null,
        queue, seen ;
    if (!cached) cached = this._kvo_cachedep = {};

    // if there are no dependent keys, then just set and return null to avoid
    // this mess again.
    if (!keys || keys.length===0) return cached[key] = null;

    // there are dependent keys, so we need to do the work to find out if 
    // any of them or their dependent keys are cached.
    queue = cached[key] = [];
    seen  = SC._TMP_SEEN_SET = (SC._TMP_SEEN_SET || SC.CoreSet.create());
    seen.add(key);
    this._kvo_addCachedDependents(queue, keys, dependents, seen);
    seen.clear(); // reset
    
    if (queue.length === 0) queue = cached[key] = null ; // turns out nothing
    return queue ;
  },
  
  // ..........................................
  // OBSERVERS
  // 
  
  _kvo_for: function(kvoKey, type) {
    var ret = this[kvoKey] ;

    if (!this._kvo_cloned) this._kvo_cloned = {} ;
    
    // if the item does not exist, create it.  Unless type is passed, 
    // assume array.
    if (!ret) {
      ret = this[kvoKey] = (type === undefined) ? [] : type.create();
      this._kvo_cloned[kvoKey] = YES ;
      
    // if item does exist but has not been cloned, then clone it.  Note
    // that all types must implement copy().0
    } else if (!this._kvo_cloned[kvoKey]) {
      ret = this[kvoKey] = ret.copy();
      this._kvo_cloned[kvoKey] = YES; 
    }
    
    return ret ;
  },

  /**  
    Adds an observer on a property.
    
    This is the core method used to register an observer for a property.
    
    Once you call this method, anytime the key's value is set, your observer
    will be notified.  Note that the observers are triggered anytime the
    value is set, regardless of whether it has actually changed.  Your
    observer should be prepared to handle that.
    
    You can also pass an optional context parameter to this method.  The 
    context will be passed to your observer method whenever it is triggered.
    Note that if you add the same target/method pair on a key multiple times
    with different context parameters, your observer will only be called once
    with the last context you passed.
    
    h2. Observer Methods
    
    Observer methods you pass should generally have the following signature if
    you do not pass a "context" parameter:
    
    {{{
      fooDidChange: function(sender, key, value, rev);
    }}}
    
    The sender is the object that changed.  The key is the property that
    changes.  The value property is currently reserved and unused.  The rev
    is the last property revision of the object when it changed, which you can
    use to detect if the key value has really changed or not.
    
    If you pass a "context" parameter, the context will be passed before the
    revision like so:
    
    {{{
      fooDidChange: function(sender, key, value, context, rev);
    }}}
    
    Usually you will not need the value, context or revision parameters at 
    the end.  In this case, it is common to write observer methods that take
    only a sender and key value as parameters or, if you aren't interested in
    any of these values, to write an observer that has no parameters at all.
    
    @param key {String} the key to observer
    @param target {Object} the target object to invoke
    @param method {String|Function} the method to invoke.
    @param context {Object} optional context
    @returns {SC.Object} self
  */
  addObserver: function(key, target, method, context) {
    
    var kvoKey, chain, chains, observers;
    
    // normalize.  if a function is passed to target, make it the method.
    if (method === undefined) {
      method = target; target = this ;
    }
    if (!target) target = this ;
    if (SC.typeOf(method) === SC.T_STRING) method = target[method] ;
    if (!method) throw "You must pass a method to addObserver()" ;

    // Normalize key...
    key = key.toString() ;
    if (key.indexOf('.') >= 0) {
      
      // create the chain and save it for later so we can tear it down if 
      // needed.
      chain = SC._ChainObserver.createChain(this, key, target, method, context);
      chain.masterTarget = target;  
      chain.masterMethod = method ;
      
      // Save in set for chain observers.
      this._kvo_for(SC.keyFor('_kvo_chains', key)).push(chain);
      
    // Create observers if needed...
    } else {
      
      // Special case to support reduced properties.  If the property 
      // key begins with '@' and its value is unknown, then try to get its
      // value.  This will configure the dependent keys if needed.
      if ((this[key] === undefined) && (key.indexOf('@') === 0)) {
        this.get(key) ;
      }

      if (target === this) target = null ; // use null for observers only.
      kvoKey = SC.keyFor('_kvo_observers', key);
      this._kvo_for(kvoKey, SC._ObserverSet).add(target, method, context);
      this._kvo_for('_kvo_observed_keys', SC.CoreSet).add(key) ;
    }

    if (this.didAddObserver) this.didAddObserver(key, target, method);
    return this;
  },

  /**
    Remove an observer you have previously registered on this object.  Pass
    the same key, target, and method you passed to addObserver() and your 
    target will no longer receive notifications.
    
    @returns {SC.Observable} reciever
  */
  removeObserver: function(key, target, method) {
    
    var kvoKey, chains, chain, observers, idx ;
    
    // normalize.  if a function is passed to target, make it the method.
    if (method === undefined) {
      method = target; target = this ;
    }
    if (!target) target = this ;
    if (SC.typeOf(method) === SC.T_STRING) method = target[method] ;
    if (!method) throw "You must pass a method to addObserver()" ;

    // if the key contains a '.', this is a chained observer.
    key = key.toString() ;
    if (key.indexOf('.') >= 0) {
      
      // try to find matching chains
      kvoKey = SC.keyFor('_kvo_chains', key);
      if (chains = this[kvoKey]) {
        
        // if chains have not been cloned yet, do so now.
        chains = this._kvo_for(kvoKey) ;
        
        // remove any chains
        idx = chains.length;
        while(--idx >= 0) {
          chain = chains[idx];
          if (chain && (chain.masterTarget===target) && (chain.masterMethod===method)) {
            chains[idx] = chain.destroyChain() ;
          }
        }
      }
      
    // otherwise, just like a normal observer.
    } else {
      if (target === this) target = null ; // use null for observers only.
      kvoKey = SC.keyFor('_kvo_observers', key) ;
      if (observers = this[kvoKey]) {
        // if observers have not been cloned yet, do so now
        observers = this._kvo_for(kvoKey) ;
        observers.remove(target, method) ;
        if (observers.targets <= 0) {
          this._kvo_for('_kvo_observed_keys', SC.CoreSet).remove(key);
        }
      }
    }

    if (this.didRemoveObserver) this.didRemoveObserver(key, target, method);
    return this;
  },
  
  /**
    Returns YES if the object currently has observers registered for a 
    particular key.  You can use this method to potentially defer performing
    an expensive action until someone begins observing a particular property
    on the object.
    
    @param {String} key key to check
    @returns {Boolean}
  */
  hasObserverFor: function(key) {
    SC.Observers.flush(this) ; // hookup as many observers as possible.
    
    var observers = this[SC.keyFor('_kvo_observers', key)],
        locals    = this[SC.keyFor('_kvo_local', key)],
        members ;

    if (locals && locals.length>0) return YES ;
    if (observers && observers.getMembers().length>0) return YES ;
    return NO ;
  },

  /**
    This method will register any observers and computed properties saved on
    the object.  Normally you do not need to call this method youself.  It
    is invoked automatically just before property notifications are sent and
    from the init() method of SC.Object.  You may choose to call this
    from your own initialization method if you are using SC.Observable in
    a non-SC.Object-based object.
    
    This method looks for several private variables, which you can setup,
    to initialize:
    
      - _observers: this should contain an array of key names for observers
        you need to configure.
        
      - _bindings: this should contain an array of key names that configure
        bindings.
        
      - _properties: this should contain an array of key names for computed
        properties.
        
    @returns {Object} this
  */
  initObservable: function() {
    if (this._observableInited) return ;
    this._observableInited = YES ;
    
    var loc, keys, key, value, observer, propertyPaths, propertyPathsLength ;
    
    // Loop through observer functions and register them
    if (keys = this._observers) {
      var len = keys.length ;
      for(loc=0;loc<len;loc++) {
        key = keys[loc]; observer = this[key] ;
        propertyPaths = observer.propertyPaths ;
        propertyPathsLength = (propertyPaths) ? propertyPaths.length : 0 ;
        for(var ploc=0;ploc<propertyPathsLength;ploc++) {
          var path = propertyPaths[ploc] ;
          var dotIndex = path.indexOf('.') ;
          // handle most common case, observing a local property
          if (dotIndex < 0) {
            this.addObserver(path, this, observer) ;

          // next most common case, use a chained observer
          } else if (path.indexOf('*') === 0) {
            this.addObserver(path.slice(1), this, observer) ;
            
          // otherwise register the observer in the observers queue.  This 
          // will add the observer now or later when the named path becomes
          // available.
          } else {
            var root = null ;
            
            // handle special cases for observers that look to the local root
            if (dotIndex === 0) {
              root = this; path = path.slice(1) ;
            } else if (dotIndex===4 && path.slice(0,5) === 'this.') {
              root = this; path = path.slice(5) ;
            } else if (dotIndex<0 && path.length===4 && path === 'this') {
              root = this; path = '';
            }
            
            SC.Observers.addObserver(path, this, observer, root); 
          }
        }
      }
    }

    // Add Bindings
    this.bindings = []; // will be filled in by the bind() method.
    if (keys = this._bindings) {
      for(loc=0;loc<keys.length;loc++) {
        // get propertyKey
        key = keys[loc] ; value = this[key] ;
        var propertyKey = key.slice(0,-7) ; // contentBinding => content
        this[key] = this.bind(propertyKey, value) ;
      }
    }

    // Add Properties
    if (keys = this._properties) {
      for(loc=0;loc<keys.length;loc++) {
        key = keys[loc];
        if (value = this[key]) {

          // activate cacheable only if needed for perf reasons
          if (value.isCacheable) this._kvo_cacheable = YES; 

          // register dependent keys
          if (value.dependentKeys && (value.dependentKeys.length>0)) {
            this.registerDependentKey(key, value.dependentKeys) ;
          }
        }
      }
    }
    
  },
  
  // ..........................................
  // NOTIFICATION
  // 

  /**
    Returns an array with all of the observers registered for the specified
    key.  This is intended for debugging purposes only.  You generally do not
    want to rely on this method for production code.
    
    @params key {String} the key to evaluate
    @returns {Array} array of Observer objects, describing the observer.
  */
  observersForKey: function(key) {
    var observers = this._kvo_for('_kvo_observers', key) ;
    return observers.getMembers() || [] ;
  },
  
  // this private method actually notifies the observers for any keys in the
  // observer queue.  If you pass a key it will be added to the queue.
  _notifyPropertyObservers: function(key) {

    if (!this._observableInited) this.initObservable() ;
    
    SC.Observers.flush(this) ; // hookup as many observers as possible.

    var log = SC.LOG_OBSERVERS && !(this.LOG_OBSERVING===NO) ;
    var observers, changes, dependents, starObservers, idx, keys, rev ;
    var members, membersLength, member, memberLoc, target, method, loc, func ;
    var context, spaces, cache ;

    if (log) {
      spaces = SC.KVO_SPACES = (SC.KVO_SPACES || '') + '  ';
      console.log('%@%@: notifying observers after change to key "%@"'.fmt(spaces, this, key));
    }
    
    // Get any starObservers -- they will be notified of all changes.
    starObservers =  this['_kvo_observers_*'] ;
    
    // prevent notifications from being sent until complete
    this._kvo_changeLevel = (this._kvo_changeLevel || 0) + 1; 

    // keep sending notifications as long as there are changes
    while(((changes = this._kvo_changes) && (changes.length > 0)) || key) {
      
      // increment revision
      rev = ++this.propertyRevision ;
      
      // save the current set of changes and swap out the kvo_changes so that
      // any set() calls by observers will be saved in a new set.
      if (!changes) changes = SC.CoreSet.create() ;
      this._kvo_changes = null ;

      // Add the passed key to the changes set.  If a '*' was passed, then
      // add all keys in the observers to the set...
      // once finished, clear the key so the loop will end.
      if (key === '*') {
        changes.add('*') ;
        changes.addEach(this._kvo_for('_kvo_observed_keys', SC.CoreSet));

      } else if (key) changes.add(key) ;

      // Now go through the set and add all dependent keys...
      if (dependents = this._kvo_dependents) {

        // NOTE: each time we loop, we check the changes length, this
        // way any dependent keys added to the set will also be evaluated...
        for(idx=0;idx<changes.length;idx++) {
          key = changes[idx] ;
          keys = dependents[key] ;
          
          // for each dependent key, add to set of changes.  Also, if key
          // value is a cacheable property, clear the cached value...
          if (keys && (loc = keys.length)) {
            if (log) {
              console.log("%@...including dependent keys for %@: %@".fmt(spaces, key, keys));
            }
            cache = this._kvo_cache;
<<<<<<< HEAD
            while(--loc >= 0) {
              changes.add(key = keys[loc]);
              if (cache && (func = this[key])) {
                cache[func.cacheKey]=cache[func.lastSetValueKey]=undefined;
=======
            if (!cache) cache = this._kvo_cache = {};
            while(--loc >= 0) {
              changes.add(key = keys[loc]);
              if (func = this[key]) {
                this[func.cacheKey] = undefined;
                cache[func.cacheKey] = cache[func.lastSetValueKey] = undefined;
>>>>>>> a5a7c374
              } // if (func=)
            } // while (--loc)
          } // if (keys && 
        } // for(idx...
      } // if (dependents...)

      // now iterate through all changed keys and notify observers.
      while(changes.length > 0) {
        key = changes.pop() ; // the changed key

        // find any observers and notify them...
        observers = this[SC.keyFor('_kvo_observers', key)];
        if (observers) {
          members = observers.getMembers() ;
          membersLength = members.length ;
          for(memberLoc=0;memberLoc < membersLength; memberLoc++) {
            member = members[memberLoc] ;
            if (member[3] === rev) continue ; // skip notified items.

            target = member[0] || this; 
            method = member[1] ; 
            context = member[2];
            member[3] = rev;
            
            if (log) console.log('%@...firing observer on %@ for key "%@"'.fmt(spaces, target, key));
            if (context !== undefined) {
              method.call(target, this, key, null, context, rev);
            } else {
              method.call(target, this, key, null, rev) ;
            }
          }
        }

        // look for local observers.  Local observers are added by SC.Object
        // as an optimization to avoid having to add observers for every 
        // instance when you are just observing your local object.
        members = this[SC.keyFor('_kvo_local', key)];
        if (members) {
          membersLength = members.length ;
          for(memberLoc=0;memberLoc<membersLength;memberLoc++) {
            member = members[memberLoc];
            method = this[member] ; // try to find observer function
            if (method) {
              if (log) console.log('%@...firing local observer %@.%@ for key "%@"'.fmt(spaces, this, member, key));
              method.call(this, this, key, null, rev);
            }
          }
        }
        
        // if there are starObservers, do the same thing for them
        if (starObservers && key !== '*') {          
          members = starObservers.getMembers() ;
          membersLength = members.length ;
          for(memberLoc=0;memberLoc < membersLength; memberLoc++) {
            member = members[memberLoc] ;
            target = member[0] || this; 
            method = member[1] ;
            context = member[2] ;
            
            if (log) console.log('%@...firing * observer on %@ for key "%@"'.fmt(spaces, target, key));
            if (context !== undefined) {
              method.call(target, this, key, null, context, rev);
            } else {
              method.call(target, this, key, null, rev) ;
            }
          }
        }

        // if there is a default property observer, call that also
        if (this.propertyObserver) {
          if (log) console.log('%@...firing %@.propertyObserver for key "%@"'.fmt(spaces, this, key));
          this.propertyObserver(this, key, null, rev);
        }
      } // while(changes.length>0)

      // changes set should be empty. release it for reuse
      if (changes) changes.destroy() ;
      
      // key is no longer needed; clear it to avoid infinite loops
      key = null ; 
      
    } // while (changes)
    
    // done with loop, reduce change level so that future sets can resume
    this._kvo_changeLevel = (this._kvo_changeLevel || 1) - 1; 
    
    if (log) SC.KVO_SPACES = spaces.slice(0, -2);
    
    return YES ; // finished successfully
  },

  // ..........................................
  // BINDINGS
  // 
    
  /**  
    Manually add a new binding to an object.  This is the same as doing
    the more familiar propertyBinding: 'property.path' approach.
    
    @param {String} toKey the key to bind to
    @param {Object} target target or property path to bind from
    @param {String|Function} method method for target to bind from
    @returns {SC.Binding} new binding instance
  */
  bind: function(toKey, target, method) {

    var binding ;

    // normalize...
    if (method !== undefined) target = [target, method];

    // if a string or array (i.e. tuple) is passed, convert this into a
    // binding.  If a binding default was provided, use that.
    var pathType = SC.typeOf(target) ;
    if (pathType === SC.T_STRING || pathType === SC.T_ARRAY) {
      binding = this[toKey + 'BindingDefault'] || SC.Binding;
      binding = binding.beget().from(target) ;
    } else binding = target ;

    // finish configuring the binding and then connect it.
    binding = binding.to(toKey, this).connect() ;
    this.bindings.push(binding) ;
    
    return binding ;
  },
  
  /**  
    didChangeFor makes it easy for you to verify that you haven't seen any
    changed values.  You need to use this if your method observes multiple
    properties.  To use this, call it like this:
  
    if (this.didChangeFor('render','height','width')) {
       // DO SOMETHING HERE IF CHANGED.
    }
  */  
  didChangeFor: function(context) { 
    
    context = SC.hashFor(context) ; // get a hash key we can use in caches.
    
    // setup caches...
    var valueCache = this._kvo_didChange_valueCache ;
    if (!valueCache) valueCache = this._kvo_didChange_valueCache = {};
    var revisionCache = this._kvo_didChange_revisionCache;
    if (!revisionCache) revisionCache=this._kvo_didChange_revisionCache={};

    // get the cache of values and revisions already seen in this context
    var seenValues = valueCache[context] || {} ;
    var seenRevisions = revisionCache[context] || {} ;
    
    // prepare too loop!
    var ret = false ;
    var currentRevision = this._kvo_revision || 0  ;
    var idx = arguments.length ;
    while(--idx >= 1) {  // NB: loop only to 1 to ignore context arg.
      var key = arguments[idx];
      
      // has the kvo revision changed since the last time we did this?
      if (seenRevisions[key] != currentRevision) {
        // yes, check the value with the last seen value
        var value = this.get(key) ;
        if (seenValues[key] !== value) ret = true ; // did change!
      }
      seenRevisions[key] = currentRevision;
    }
    
    valueCache[context] = seenValues ;
    revisionCache[context] = seenRevisions ;
    return ret ;
  },



  /**
    Sets the property only if the passed value is different from the
    current value.  Depending on how expensive a get() is on this property,
    this may be more efficient.
    
    @param key {String} the key to change
    @param value {Object} the value to change
    @returns {this}
  */
  setIfChanged: function(key, value) {
    return (this.get(key) !== value) ? this.set(key, value) : this ;
  },
  
  /**  
    Navigates the property path, returning the value at that point.
    
    If any object in the path is undefined, returns undefined.
  */
  getPath: function(path) {
    var tuple = SC.tupleForPropertyPath(path, this) ;
    if (tuple === null || tuple[0] === null) return undefined ;
    return tuple[0].get(tuple[1]) ;
  },
  
  /**
    Navigates the property path, finally setting the value.
    
    @param path {String} the property path to set
    @param value {Object} the value to set
    @returns {this}
  */
  setPath: function(path, value) {
    if (path.indexOf('.') >= 0) {
      var tuple = SC.tupleForPropertyPath(path, this) ;
      if (!tuple[0]) return null ;
      tuple[0].set(tuple[1], value) ;
    } else this.set(path, value) ; // shortcut
    return this;
  },

  /**
    Navigates the property path, finally setting the value but only if 
    the value does not match the current value.  This will avoid sending
    unecessary change notifications.
    
    @param path {String} the property path to set
    @param value {Object} the value to set
    @returns {Object} this
  */
  setPathIfChanged: function(path, value) {
    if (path.indexOf('.') >= 0) {
      var tuple = SC.tupleForPropertyPath(path, this) ;
      if (!tuple || !tuple[0]) return null ;
      if (tuple[0].get(tuple[1]) !== value) {
        tuple[0].set(tuple[1], value) ;
      }
    } else this.setIfChanged(path, value) ; // shortcut
    return this;
  },
  
  /** 
    Convenience method to get an array of properties.
    
    Pass in multiple property keys or an array of property keys.  This
    method uses getPath() so you can also pass key paths.

    @returns {Array} Values of property keys.
  */
  getEach: function() {
    var keys = SC.A(arguments) ;
    var ret = [];
    for(var idx=0; idx<keys.length;idx++) {
      ret[ret.length] = this.getPath(keys[idx]);
    }
    return ret ;
  },
  
  
  /**  
    Increments the value of a property.
    
    @param key {String} property name
    @returns {Number} new value of property
  */
  incrementProperty: function(key) { 
    this.set(key,(this.get(key) || 0)+1); 
    return this.get(key) ;
  },

  /**  
    decrements a property
    
    @param key {String} property name
    @returns {Number} new value of property
  */
  decrementProperty: function(key) {
    this.set(key,(this.get(key) || 0) - 1 ) ;
    return this.get(key) ;
  },

  /**  
    Inverts a property.  Property should be a bool.
    
    @param key {String} property name
    @param value {Object} optional parameter for "true" value
    @param alt {Object} optional parameter for "false" value
    @returns {Object} new value
  */
  toggleProperty: function(key,value,alt) { 
    if (value === undefined) value = true ;
    if (alt === undefined) alt = false ;
    value = (this.get(key) == value) ? alt : value ;
    this.set(key,value);
    return this.get(key) ;
  },

  /**
    Convenience method to call propertyWillChange/propertyDidChange.
    
    Sometimes you need to notify observers that a property has changed value 
    without actually changing this value.  In those cases, you can use this 
    method as a convenience instead of calling propertyWillChange() and 
    propertyDidChange().
    
    @param key {String} The property key that has just changed.
    @param value {Object} The new value of the key.  May be null.
    @returns {this}
  */
  notifyPropertyChange: function(key, value) {
    this.propertyWillChange(key) ;
    this.propertyDidChange(key, value) ;
    return this; 
  },
  
  /**  
    Notifies all of observers of a property changes.
    
    Sometimes when you make a major update to your object, it is cheaper to
    simply notify all observers that their property might have changed than
    to figure out specifically which properties actually did change.
    
    In those cases, you can simply call this method to notify all property
    observers immediately.  Note that this ignores property groups.
    
    @returns {this}
  */
  allPropertiesDidChange: function() {
    this._kvo_cache = null; //clear cached props
    this._notifyPropertyObservers('*') ;
    return this ;
  },

  addProbe: function(key) { this.addObserver(key,SC.logChange); },
  removeProbe: function(key) { this.removeObserver(key,SC.logChange); },

  /**
    Logs the named properties to the console.
    
    @param propertyNames one or more property names
  */
  logProperty: function() {
    var props = SC.$A(arguments) ;
    for(var idx=0;idx<props.length; idx++) {
      var prop = props[idx] ;
      console.log('%@:%@: '.fmt(SC.guidFor(this), prop), this.get(prop)) ;
    }
  },

  propertyRevision: 1
    
} ;

/** @private used by addProbe/removeProbe */
SC.logChange = function logChange(target, key, value) {
  console.log("CHANGE: %@[%@] => %@".fmt(target, key, target.get(key))) ;
};

// Make all Array's observable
SC.mixin(Array.prototype, SC.Observable) ;<|MERGE_RESOLUTION|>--- conflicted
+++ resolved
@@ -949,19 +949,12 @@
               console.log("%@...including dependent keys for %@: %@".fmt(spaces, key, keys));
             }
             cache = this._kvo_cache;
-<<<<<<< HEAD
-            while(--loc >= 0) {
-              changes.add(key = keys[loc]);
-              if (cache && (func = this[key])) {
-                cache[func.cacheKey]=cache[func.lastSetValueKey]=undefined;
-=======
             if (!cache) cache = this._kvo_cache = {};
             while(--loc >= 0) {
               changes.add(key = keys[loc]);
               if (func = this[key]) {
                 this[func.cacheKey] = undefined;
                 cache[func.cacheKey] = cache[func.lastSetValueKey] = undefined;
->>>>>>> a5a7c374
               } // if (func=)
             } // while (--loc)
           } // if (keys && 

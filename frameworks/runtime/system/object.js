--- conflicted
+++ resolved
@@ -118,10 +118,6 @@
 
     // Possibly add to a bindings.
     if (key.length > 7 && key.slice(-7) === "Binding") {
-<<<<<<< HEAD
-
-=======
->>>>>>> 4910f7c8
       if (!clonedBindings) {
         bindings = (bindings || SC.EMPTY_ARRAY).slice() ;
         clonedBindings = YES ;

--- conflicted
+++ resolved
@@ -506,22 +506,14 @@
     this._applyTimer = null; // clear
     if (this._hasFirefoxCursorFix) return this;
     if (SC.browser.mozilla) {
-<<<<<<< HEAD
       this._hasFirefoxCursorFix = YES ;
 
       var element = this.$input();
       var layer = element[0];
-      var p = SC.viewportOffset(layer) ;
-      var top    = p.y,
-          left   = p.x,
-          width  = layer.offsetWidth,
-=======
-      var layer = this.get('layer');
-      var p = this.$().offset();
+      var p = SC.$(layer).offset() ;
       var top    = p.top,
           left   = p.left,
-          width  = layer.offsetWidth, 
->>>>>>> cc752993
+          width  = layer.offsetWidth,
           height = layer.offsetHeight ;
 
       var style = 'position: fixed; top: %@px; left: %@px; width: %@px; height: %@px;'.fmt(top, left, width, height) ;

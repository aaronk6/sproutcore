// ==========================================================================
// Project:   SproutCore - JavaScript Application Framework
// Copyright: ©2006-2011 Strobe Inc. and contributors.
//            Portions ©2008-2010 Apple Inc. All rights reserved.
// License:   Licensed under MIT license (see license.js)
// ==========================================================================

sc_require('views/field') ;
sc_require('system/text_selection') ;
sc_require('mixins/static_layout') ;
sc_require('mixins/editable');

/**
  @class

  A text field is an input element with type "text".  This view adds support
  for hinted values, etc.

  @extends SC.FieldView
  @extends SC.Editable
  @author Charles Jolley
*/
SC.TextFieldView = SC.FieldView.extend(SC.StaticLayout, SC.Editable,
/** @scope SC.TextFieldView.prototype */ {

  tagName: 'label',
  classNames: ['sc-text-field-view'],
  isTextField: YES,

  /**
    The WAI-ARIA role for text field view. This property's value should not be
    changed.

    @property {String}
  */
  ariaRole: 'textbox',

  // ..........................................................
  // PROPERTIES
  //

  /**
    When applyImmediately is turned on, every keystroke will set the value
    of the underlying object. Turning it off will only set the value on blur.
    
    @property
    @type String
  */
  applyImmediately: YES,

  /**
    If YES, the field will hide its text from display. The default value is NO.
    
    @property
    @type Boolean
  */
  isPassword: NO,

  /**
    If YES then allow multi-line input.  This will also change the default
    tag type from "input" to "textarea".  Otherwise, pressing return will
    trigger the default insertion handler.
    
    @property
    @type Boolean
  */
  isTextArea: NO,

  /**
    The hint to display while the field is not active.
    
    @property
    @type String
  */
  hint: '',

  /*
  * Localizes the hint if necessary.
  */
  formattedHint: function() {
    var hint = this.get('hint');

    return this.get('localize') ? hint.loc() : hint;
  }.property('hint', 'localize').cacheable(),

  /*
  * Whether the hint should be localized or not.
  */
  localize: YES,

  /**
    If YES then the text field is currently editing.
    
    @property
    @type Boolean
  */
  isEditing: NO,
  
  /**
    If you set this property to false the tab key won't trigger its default 
    behavior (tabbing to the next field).
    
    @property
    @type Boolean
  */
  defaultTabbingEnabled: YES,
  
  /**
    Enabled context menu for textfields.
    
    @property
    @type Boolean
  */
  isContextMenuEnabled: YES,

  /**
    If true, every change to the text in the text field updates 'value'.
    If false, 'value' is only updated when commitEditing() is called (this
    is called automatically when the text field loses focus), or whenever
    the return key is pressed while editing the field.
    
    @property
    @type Boolean
  */
  continuouslyUpdatesValue: YES,

  /**
    If no, will not allow transform or validation errors (SC.Error objects)
    to be passed to 'value'.  Upon focus lost, the text field will revert
    to its previous value.
    
    @property
    @type Boolean
  */
  allowsErrorAsValue: YES,

  /**
    An optional view instance, or view class reference, which will be visible
    on the left side of the text field.  Visually the accessory view will look
    to be inside the field but the text editing will not overlap the accessory
    view.

    The view will be rooted to the top-left of the text field.  You should use
    a layout with 'left' and/or 'top' specified if you would like to adjust
    the offset from the top-left.

    One example use would be for a web site's icon, found to the left of the
    URL field, in many popular web browsers.

    Note:  If you set a left accessory view, the left padding of the text
    field (really, the left offset of the padding element) will automatically
    be set to the width of the accessory view, overriding any CSS you may have
    defined on the "padding" element.  If you would like to customize the
    amount of left padding used when the accessory view is visible, make the
    accessory view wider, with empty space on the right.
    
    @property
    @type SC.View
  */
  leftAccessoryView: null,

  /**
    An optional view instance, or view class reference, which will be visible
    on the right side of the text field.  Visually the accessory view will
    look to be inside the field but the text editing will not overlap the
    accessory view.

    The view will be rooted to the top-right of the text field.  You should
    use a layout with 'right' and/or 'top' specified if you would like to
    adjust the offset from the top-right.  If 'left' is specified in the
    layout it will be cleared.

    One example use would be for a button to clear the contents of the text
    field.

    Note:  If you set a right accessory view, the right padding of the text
    field (really, the right offset of the padding element) will automatically
    be set to the width of the accessory view, overriding any CSS you may have
    defined on the "padding" element.  If you would like to customize the
    amount of right padding used when the accessory view is visible, make the
    accessory view wider, with empty space on the left.
    
    @property
    @type SC.View
  */
  rightAccessoryView: null,
  
  /**
    This property will enable disable HTML5 spell checking if available on the 
    browser. As of today Safari 4+, Chrome 3+ and Firefox 3+ support it
    
    @property
    @type Boolean
  */
  spellCheckEnabled: YES,
  
  /**
    Maximum amount of characters this field will allow.
    
    @property
    @type Number
  */
  maxLength: 5096,
  
  /**
    Whether to render a border or not.
    
    @property
    @type Boolean
  */
  shouldRenderBorder: YES,
  
  /** @private
    Whether to show hint or not
  */
  _hintON: YES,
  
  init: function() {
    var val = this.get('value');
<<<<<<< HEAD
    this._hintON = (!val || val && val.length===0) ? YES : NO;
=======
    this.set('hintON', (!val || val && val.length === 0));
>>>>>>> 3c301e2c
    return sc_super();
  },

  /** isEditable maps to isEnabled with a TextField. */
  isEditable: function() {
    return this.get('isEnabled') ;
  }.property('isEnabled').cacheable(),

  /**
    The current selection of the text field, returned as an SC.TextSelection
    object.

    Note that if the selection changes a new object will be returned -- it is
    not the case that a previously-returned SC.TextSelection object will
    simply have its properties mutated.

    @property {SC.TextSelection}
  */
  selection: function(key, value) {
    var element = this.$input()[0],
        range, start, end;

    // Are we being asked to set the value, or return the current value?
    if (value === undefined) {
      // The client is retrieving the value.
      if (element) {
        start = null;
        end = null;

        if (!element.value) {
          start = end = 0 ;
        }
        else {
          // In IE8, input elements don't have hasOwnProperty() defined.
          try {
            if ('selectionStart' in element) {
              start = element.selectionStart ;
            }
            if ('selectionEnd' in element) {
              end = element.selectionEnd ;
            }
          }
          // In Firefox when you ask the selectionStart or End of a hidden 
          // input, sometimes it throws a weird error.
          // Adding this to just ignore it.
          catch (e){
            return null;
          }

          // Support Internet Explorer.
          if (start === null  ||  end === null ) {
            var selection = document.selection ;
            if (selection) {
              var type = selection.type ;
              if (type  &&  (type === 'None'  ||  type === 'Text')) {
                range = selection.createRange() ;

                if (!this.get('isTextArea')) {
                  // Input tag support.  Figure out the starting position by
                  // moving the range's start position as far left as possible
                  // and seeing how many characters it actually moved over.
                  var length = range.text.length ;
                  start = Math.abs(range.moveStart('character', 0 - (element.value.length + 1))) ;
                  end = start + length ;
                }
                else {
                  // Textarea support.  Unfortunately, this case is a bit more
                  // complicated than the input tag case.  We need to create a
                  // "dummy" range to help in the calculations.
                  var dummyRange = range.duplicate() ;
                  dummyRange.moveToElementText(element) ;
                  dummyRange.setEndPoint('EndToStart', range) ;
                  start = dummyRange.text.length ;
                  end = start + range.text.length ;
                }
              }
            }
          }
        }
        return SC.TextSelection.create({ start:start, end:end }) ;
      }
      else {
        return null;
      }
    }
    else {
      // The client is setting the value.  Make sure the new value is a text
      // selection object.
      if (!value  ||  !value.kindOf  ||  !value.kindOf(SC.TextSelection)) {
        throw "When setting the selection, you must specify an SC.TextSelection instance.";
      }

      if (element) {
        if (element.setSelectionRange) {
          element.setSelectionRange(value.get('start'), value.get('end')) ;
        }
        else {
          // Support Internet Explorer.
          range = element.createTextRange() ;
          start = value.get('start') ;
          range.move('character', start) ;
          range.moveEnd('character', value.get('end') - start) ;
          range.select() ;
        }
      }
      return value;
    }

    // Implementation note:
    // There are certain ways users can add/remove text that we can't identify
    // via our key/mouse down/up handlers (such as the user choosing Paste
    // from a menu).  So that's why we need to update our 'selection' property
    // whenever the field's value changes.
  }.property('fieldValue').cacheable(),

  // ..........................................................
  // INTERNAL SUPPORT
  //

  displayProperties: 'formattedHint fieldValue isEditing leftAccessoryView rightAccessoryView isTextArea'.w(),

  createChildViews: function() {
    sc_super();
    this.accessoryViewObserver();
  },

  acceptsFirstResponder: function() {
    return this.get('isEnabled');
  }.property('isEnabled'),

  accessoryViewObserver: function() {
    var classNames,
        viewProperties = ['leftAccessoryView', 'rightAccessoryView'],
        len = viewProperties.length , i, viewProperty, previousView, 
        accessoryView;
        
    for (i=0; i<len; i++) {
      viewProperty = viewProperties[i] ;

      // Is there an accessory view specified?
      previousView = this['_'+viewProperty] ;
      accessoryView = this.get(viewProperty) ;

      // If the view is the same, there's nothing to do.  Otherwise, remove
      // the old one (if any) and add the new one.
      if (! (previousView
             &&  accessoryView
             &&  (previousView === accessoryView) ) ) {

        // If there was a previous previous accessory view, remove it now.
        if (previousView) {
          // Remove the "sc-text-field-accessory-view" class name that we had
          // added earlier.
          classNames = previousView.get('classNames') ;
          classNames = classNames.without('sc-text-field-accessory-view') ;
          previousView.set('classNames', classNames) ;
          this.removeChild(previousView) ;
          previousView = null ;
          this['_'+viewProperty] = null ;
        }

        // If there's a new accessory view to add, do so now.
        if (accessoryView) {
          // If the user passed in a class rather than an instance, create an
          // instance now.
          if (accessoryView.isClass) {
            accessoryView = accessoryView.create({
              layoutView: this
            }) ;
          }

          // Add in the "sc-text-field-accessory-view" class name so that the
          // z-index gets set correctly.
          classNames = accessoryView.get('classNames') ;
          var className = 'sc-text-field-accessory-view' ;
          if (classNames.indexOf(className) < 0) {
            classNames = SC.clone(classNames);
            classNames.push(className) ;
            accessoryView.set('classNames', classNames);
          }

          // Actually add the view to our hierarchy and cache a reference.
          this.appendChild(accessoryView) ;
          this['_'+viewProperty] = accessoryView ;
        }
      }
    }
  }.observes('leftAccessoryView', 'rightAccessoryView'),

  layoutChildViewsIfNeeded: function(isVisible) {
    // For the right accessory view, adjust the positioning such that the view
    // is right-justified, unless 'right' is specified.
    if (!isVisible) isVisible = this.get('isVisibleInWindow') ;
    if (isVisible && this.get('childViewsNeedLayout')) {
      var rightAccessoryView = this.get('rightAccessoryView') ;
      if (rightAccessoryView  &&  rightAccessoryView.get) {
        var layout = rightAccessoryView.get('layout') ;
        if (layout) {
          // Clear out any 'left' value.
          layout.left = null;

          // Unless the user specified a 'right' value, specify a default to
          // right-justify the view.
          if (!layout.right) layout.right = 0 ;

          rightAccessoryView.adjust({ layout: layout }) ;
        }
      }
    }
    sc_super() ;
  },

  render: function(context, firstTime) {
    sc_super() ;
    var v, accessoryViewWidths, leftAdjustment, rightAdjustment;

    // always have at least an empty string
    v = this.get('fieldValue');
    if (SC.none(v)) v = '';
    v = String(v);

    // update layer classes always
    context.setClass('not-empty', v.length > 0);

    //addressing accessibility
    if(firstTime) {
      context.attr('aria-multiline', this.get('isTextArea'));
      context.attr('aria-disabled', !this.get('isEnabled'));
    }
    if(!SC.ok(this.get('value'))) {
      context.attr('aria-invalid', YES);
    }

    // If we have accessory views, we'll want to update the padding on the
    // hint to compensate for the width of the accessory view.  (It'd be nice
    // if we could add in the original padding, too, but there's no efficient
    // way to do that without first rendering the element somewhere on/off-
    // screen, and we don't want to take the performance hit.)
    accessoryViewWidths = this._getAccessoryViewWidths() ;
    leftAdjustment  = accessoryViewWidths['left'] ;
    rightAdjustment = accessoryViewWidths['right'] ;

    if (leftAdjustment)  leftAdjustment  += 'px' ;
    if (rightAdjustment) rightAdjustment += 'px' ;

   this._renderField(context, firstTime, v, leftAdjustment, rightAdjustment) ;
    if(SC.browser.mozilla) this.invokeLast(this._applyFirefoxCursorFix);
  },

  /** @private
    If isTextArea is changed (this might happen in inlineeditor constantly)
    force the field render to render like the firsttime to avoid writing extra
    code. This can be useful also 
  */
  _forceRenderFirstTime: NO,
  
  /** @private */
  _renderFieldLikeFirstTime: function(){
    this.set('_forceRenderFirstTime', YES);
  }.observes('isTextArea'),
  
  /** @private */
  _renderField: function(context, firstTime, value, leftAdjustment, rightAdjustment) {
    // TODO:  The cleanest thing might be to create a sub- rendering context
    //        here, but currently SC.RenderContext will render sibling
    //        contexts as parent/child.

    var hint = this.get('formattedHint'), disabled, name, adjustmentStyle, type, 
        hintElements, element, paddingElementStyle, fieldClassNames,
        spellCheckEnabled=this.get('spellCheckEnabled'), spellCheckString,
        maxLength = this.get('maxLength'), isOldSafari;

    context.setClass('text-area', this.get('isTextArea'));
    
    //Adding this to differentiate between older and newer versions of safari
    //since the internal default field padding changed 
    isOldSafari= (parseInt(SC.browser.webkit,0)<532);
    context.setClass('oldWebKitFieldPadding', isOldSafari);
    
    spellCheckString = spellCheckEnabled ? ' spellcheck="true"' : ' spellcheck="false"';
    if (firstTime || this._forceRenderFirstTime) {
      this._forceRenderFirstTime = NO;
      disabled = this.get('isEnabled') ? '' : 'disabled="disabled"' ;
      name = this.get('layerId');
      
      if(this.get('shouldRenderBorder')) context.push('<span class="border"></span>');

      // Render the padding element, with any necessary positioning
      // adjustments to accommodate accessory views.
      adjustmentStyle = '' ;
      if (leftAdjustment  ||  rightAdjustment) {
        adjustmentStyle = 'style="' ;
        if (leftAdjustment)  adjustmentStyle += 'left: '  + leftAdjustment  + '; ' ;
        if (rightAdjustment) adjustmentStyle += 'right: ' + rightAdjustment + ';' ;
        adjustmentStyle += '"' ;
      }
      context.push('<span class="padding" '+adjustmentStyle+'>');
                  
      value = this.get('escapeHTML') ? SC.RenderContext.escapeHTML(value) : value;
      if(!this.get('_supportsPlaceHolder') && (!value || (value && value.length===0))) {
        value = hint;
        context.setClass('sc-hint', YES);
      } 
      
      //for gecko pre 1.9 vertical aligment is completely broken so we need
      //different styling.
      fieldClassNames = (SC.browser.mozilla &&
                          (parseFloat(SC.browser.mozilla)<1.9 || 
                          SC.browser.mozilla.match(/1\.9\.0|1\.9\.1/))) ?
                          "field oldGecko": "field";
      
      // Render the input/textarea field itself, and close off the padding.
      if (this.get('isTextArea')) {
        context.push('<textarea class="',fieldClassNames,'" name="', name, 
                      '" ', disabled, ' placeholder="',hint, '"',
                      spellCheckString,' maxlength="', maxLength, '">', 
                      value, '</textarea></span>') ;
      }
      else {
        type = this.get('isPassword') ? 'password' : 'text' ;
        context.push('<input class="',fieldClassNames,'" type="', type,
                      '" name="', name, '" ', disabled, ' value="', value,
                      '" placeholder="',hint,'"', spellCheckString, 
                      ' maxlength="', maxLength, '" /></span>') ;
      }

    }
    else {
      var input= this.$input();
      if(!this.get('_supportsPlaceHolder')){
        var val = this.get('value');
        if((!val || (val && val.length===0))){
          if(this._hintON && !this.get('isFirstResponder')){
            context.setClass('sc-hint', YES);
            input.val(hint);
          } 
          else {
            context.setClass('sc-hint', NO);
            input.val('');
          }
        }
      }else{
        input.attr('placeholder', hint);
      }
      
      // Enable/disable the actual input/textarea as appropriate.
      element = input[0];
      if (element) {
        if (!this.get('isEnabled')) {
          element.disabled = 'true' ;
        }
        else {
          element.disabled = null ;
        }

        // Adjust the padding element to accommodate any accessory views.
        paddingElementStyle = element.parentNode.style;
        if (leftAdjustment) {
          if (paddingElementStyle.left !== leftAdjustment) {
            paddingElementStyle.left = leftAdjustment ;
          }
        }
        else {
          paddingElementStyle.left = null ;
        }

        if (rightAdjustment) {
          if (paddingElementStyle.right !== rightAdjustment) {
            paddingElementStyle.right = rightAdjustment ;
          }
        }
        else {
          paddingElementStyle.right = null ;
        }
      }
    }
  },

  _getAccessoryViewWidths: function() {
    var widths = {},
        accessoryViewPositions = ['left', 'right'],
        numberOfAccessoryViewPositions = accessoryViewPositions.length, i,
        position, accessoryView, frames, width, layout, offset, frame;
    for (i = 0;  i < numberOfAccessoryViewPositions;  i++) {
      position = accessoryViewPositions[i];
      accessoryView = this.get(position + 'AccessoryView');
      if (accessoryView) {
        // need acessoryView as an instance, not class...
        if (accessoryView.isClass) {
          accessoryView = accessoryView.create({
            layoutView: this
          });
        }
        // sanity check
        if (accessoryView.get) {
          frame = accessoryView.get('frame');
          if (frame) {
            width = frame.width;
            if (width) {
              // Also account for the accessory view's inset.
              layout = accessoryView.get('layout');
              if (layout) {
                offset = layout[position];
                width += offset;
              }
              widths[position] = width;
            }
          }
        }
      }
    }
    return widths;
  },

  // ..........................................................
  // HANDLE NATIVE CONTROL EVENTS
  //

  didCreateLayer: function() {
    sc_super(); 
    // For some strange reason if we add focus/blur events to textarea
    // inmediately they won't work. However if I add them at the end of the
    // runLoop it works fine.
    if(!this.get('_supportsPlaceHolder') && this._hintON){
      var currentValue = this.$input().val();
      if(!currentValue || (currentValue && currentValue.length===0)){
        this.$input().val(this.get('formattedHint'));
      }
    }
    if(this.get('isTextArea')) {
      this.invokeLast(this._addTextAreaEvents);
    }
    else {
      this._addTextAreaEvents();
      
      // In Firefox, for input fields only (that is, not textarea elements),
      // if the cursor is at the end of the field, the "down" key will not
      // result in a "keypress" event for the document (only for the input
      // element), although it will be bubbled up in other contexts.  Since
      // SproutCore's event dispatching requires the document to see the
      // event, we'll manually forward the event along.
      if (SC.browser.mozilla) {
        var input = this.$input();
        SC.Event.add(input, 'keypress', this, this._firefox_dispatch_keypress);
      }
    }
  },
  
  
  /** 
    Adds all the textarea events. This functions is called by didCreateLayer
    at different moments depending if it is a textarea or not. Appending 
    events to text areas is not reliable unless the element is already added 
    to the DOM.
    
  */
  _addTextAreaEvents: function() {
    var input = this.$input();
    SC.Event.add(input, 'focus', this, this._textField_fieldDidFocus);
    SC.Event.add(input, 'blur',  this, this._textField_fieldDidBlur);
    
    // There are certain ways users can select text that we can't identify via
    // our key/mouse down/up handlers (such as the user choosing Select All
    // from a menu).
    SC.Event.add(input, 'select', this, this._textField_selectionDidChange);
        
    if(SC.browser.mozilla){
      // cache references to layer items to improve firefox hack perf
      this._cacheInputElement = this.$input();
      this._cachePaddingElement = this.$('.padding');
    }
  },

  /**
    Removes all the events attached to the textfield
  */
  
  willDestroyLayer: function() {
    sc_super();
    
    var input = this.$input();
    SC.Event.remove(input, 'focus',  this, this._textField_fieldDidFocus);
    SC.Event.remove(input, 'blur',   this, this._textField_fieldDidBlur);
    SC.Event.remove(input, 'select', this, this._textField_selectionDidChange);
    SC.Event.remove(input, 'keypress',  this, this._firefox_dispatch_keypress);
  },
  
  /** @private
    This function is called by the event when the textfield gets focus
  */
  _textField_fieldDidFocus: function(evt) {
    SC.run(function() {
      this.set('focused',YES);
      this.fieldDidFocus(evt);
      var val = this.get('value');
      if(!this.get('_supportsPlaceHolder') && ((!val) || (val && val.length===0))) {
        this._hintON = NO;
      }
    }, this);
  },
  
  /** @private
    This function is called by the event when the textfield blurs
  */
  _textField_fieldDidBlur: function(evt) {
    SC.run(function() {
      this.set('focused',NO);
      // passing the original event here instead that was potentially set from
      // loosing the responder on the inline text editor so that we can
      // use it for the delegate to end editing
      this.fieldDidBlur(this._origEvent);
      var val = this.get('value');
      if(!this.get('_supportsPlaceHolder') && ((!val) || (val && val.length===0))) {
        this._hintON = YES;
      }
    }, this);
  },
  
  fieldDidFocus: function(evt) {
    this.beginEditing(evt);
    
    // We have to hide the intercept pane, as it blocks the events. 
    // However, show any that we previously hid, first just in case something wacky happened.
    if (this._didHideInterceptForPane) {
      this._didHideInterceptForPane.showTouchIntercept();
      this._didHideInterceptForPane = null;
    }
    
    // now, hide the intercept on this pane if it has one
    var pane = this.get('pane');
    if (pane && pane.get('hasTouchIntercept')) {
      // hide
      pane.hideTouchIntercept();
      
      // and set our internal one so we can unhide it (even if the pane somehow changes)
      this._didHideInterceptForPane = this.get("pane");
    }
  },
  
  fieldDidBlur: function(evt) {
    this.commitEditing(evt);
    
    // get the pane we hid intercept pane for (if any)
    var touchPane = this._didHideInterceptForPane;
    if (touchPane) {
      touchPane.showTouchIntercept();
      touchPane = null;
    }
  },
  
  _field_fieldValueDidChange: function(evt) {
    if(this.get('focused')){
      SC.run(function() {
        this.fieldValueDidChange(NO);        
      }, this);
    }
  },

  /** @private
    Move magic number out so it can be over-written later in inline editor
  */
  _topOffsetForFirefoxCursorFix: 3,
  
  /** @private
    Mozilla had this bug until firefox 3.5 or gecko 1.8 They rewrote input text
    and textareas and now they work better. But we have to keep this for older
    versions.
  */
  _applyFirefoxCursorFix: function() {
    // Be extremely careful changing this code.  !!!!!!!! 
    // Contact me if you need to change or improve the code. After several 
    // iterations the new way to apply the fix seems to be the most 
    // consistent.
    // This fixes: selection visibility, cursor visibility, and the ability 
    // to fix the cursor at any position. As of FF 3.5.3 mozilla hasn't fixed this 
    // bug, even though related bugs that I've found on their database appear
    // as fixed.  
    
    // UPDATE: Things seem to be working on FF3.6 therefore we are disabling the
    // hack for the latest versions of FF.
    // 
    // Juan Pinzon
    
    if (parseFloat(SC.browser.mozilla)<1.9 && !this.get('useStaticLayout')) {
      var top, left, width, height, p, layer, element, textfield;
      
      // I'm caching in didCreateLayer this elements to improve perf
      element = this._cacheInputElement;
      textfield = this._cachePaddingElement;
      if(textfield && textfield[0]){
        layer = textfield[0];
        p = SC.$(layer).offset() ;
      
        // this is to take into account an styling issue.
        // this is counterproductive in FF >= 3.6
        if(SC.browser.compareVersion(1,9,2) < 0 && 
           element[0].tagName.toLowerCase()==="input") {
          top = p.top+this._topOffsetForFirefoxCursorFix; 
        }
        else top = p.top;
        left = p.left;
        width = layer.offsetWidth;
        height = layer.offsetHeight ;
      
        var style = 'position: fixed; top: %@px; left: %@px; width: %@px; height: %@px;'.fmt(top, left, width, height) ;
        // if the style is the same don't re-apply
        if(!this._prevStyle || this._prevStyle!=style) element.attr('style', style) ;
        this._prevStyle = style;
      }
    }
    return this ;
  },
  
  
  /** @private
    In Firefox, as of 3.6 -- including 3.0 and 3.5 -- for input fields only
    (that is, not textarea elements), if the cursor is at the end of the
    field, the "down" key will not result in a "keypress" event for the
    document (only for the input element), although it will be bubbled up in
    other contexts.  Since SproutCore's event dispatching requires the
    document to see the event, we'll manually forward the event along.
  */
  _firefox_dispatch_keypress: function(evt) {
    var selection = this.get('selection'),
        value     = this.get('value'),
        valueLen  = value ? value.length : 0,
        responder;
    
    if (!selection  ||  ((selection.get('length') === 0  &&  (selection.get('start') === 0)  ||  selection.get('end') === valueLen))) {
      responder = SC.RootResponder.responder;
      if(evt.keyCode===9) return;
      responder.keypress.call(responder, evt);
      evt.stopPropagation();
    }
  },
  
  /** @private */
  _textField_selectionDidChange: function() {
    this.notifyPropertyChange('selection');
  },

  // ..........................................................
  // FIRST RESPONDER SUPPORT
  //
  // When we become first responder, make sure the field gets focus and
  // the hint value is hidden if needed.

  /** @private
    When we become first responder, focus the text field if needed and
    hide the hint text.
  */
  willBecomeKeyResponderFrom: function(keyView) {
    if(this.get('isVisibleInWindow')) {
      var inp = this.$input()[0];
      try{ 
        if(inp) inp.focus(); 
      } 
      catch(e){}
      if(!this._txtFieldMouseDown){
        this.invokeLast(this._selectRootElement) ;
      }
    }
  },
  
  /** @private
    In IE, you can't modify functions on DOM elements so we need to wrap the
    call to select() like this.
  */
  _selectRootElement: function() {
    var inputElem = this.$input()[0];
    // Make sure input element still exists, as a redraw could have remove it
    // already.
    if(inputElem) inputElem.select() ;
    else this._textField_selectionDidChange();
  },
  
  /** @private 
    When we lose first responder, blur the text field if needed and show
    the hint text if needed.
  */
  didLoseKeyResponderTo: function(keyView) {
    var el = this.$input()[0];
    if (el) el.blur();
    
    this.invokeLater("scrollToOriginIfNeeded", 100);
  },
  
  /** @private
    Scrolls to origin if necessary (if the pane's current firstResponder is not a text field).
  */
  scrollToOriginIfNeeded: function() {
    var pane = this.get("pane");
    if (!pane) return;
    
    var first = pane.get("firstResponder");
    if (!first || !first.get("isTextField")) {
      document.body.scrollTop = document.body.scrollLeft = 0;
    }
  },
  
  parentViewDidResize: function() {
    if (SC.browser.mozilla) {
      this.invokeLast(this._applyFirefoxCursorFix);
    }
    sc_super();
  },

  /**
    Simply allow keyDown & keyUp to pass through to the default web browser
    implementation.
  */
  keyDown: function(evt) {
    var value, view;
    // Handle return and escape.  this way they can be passed on to the
    // responder chain.
    // If the event is triggered by a return while entering IME input,
    // don't got through this path.
    var which = evt.which, maxLengthReached = false;
    if ((which === 13 && !evt.isIMEInput) && !this.get('isTextArea')) {

      // If we're not continuously updating 'value' as we type, force an update
      // if return is pressed.
      if (!this.get('continuouslyUpdatesValue')) {
        value = this.getValidatedValueFromFieldValue(NO);
        
        if ((SC.typeOf(value) !== SC.T_ERROR) || this.get('allowsErrorAsValue')) {
          this.setIfChanged('value', value);
          this.applyValueToField(value); // sync text in the text field
        }
      }

      return NO;
    }

    if (which === 27) return NO ;

    // handle tab key
    if ((which === 9 || evt.keyCode===9) && this.get('defaultTabbingEnabled')) {
      view = evt.shiftKey ? this.get('previousValidKeyView') : this.get('nextValidKeyView');
      if (view) view.becomeFirstResponder();
      else evt.allowDefault();
      return YES ; // handled
    }
    // maxlength for textareas
    if(!SC.browser.webkit && this.get('isTextArea')){
      var val = this.get('value'),
          code = evt.which;
    // This code is nasty. It's thanks gecko .keycode table that has charters like & with the same keycode as up arrow key
      if(val && ((!SC.browser.mozilla && code>47) || 
        (SC.browser.mozilla && ((code>32 && code<43) || code>47) && !(evt.keyCode>36 && evt.keyCode<41))) &&
        (val.length >= this.get('maxLength'))) {
        maxLengthReached = true;
      }
    }
    // validate keyDown...
    // do not validate on touch, as it prevents return.
    if ((this.performValidateKeyDown(evt) || SC.platform.touch) && !maxLengthReached) {
      this._isKeyDown = YES ;
      evt.allowDefault();
    } else {
      evt.stop();
    }
    
    if (this.get('applyImmediately')) {
      // We need this invokeLater as we need to get the value of the field
      // once the event has been processed. I tried with invokeLast , but
      // I guess the field doesn't repaint until js execution finishes and 
      // therefore the field value doesn't update if we don't give it a break.
      this.invokeLater(this.fieldValueDidChange,1); // notify change
    }
    return YES;
  },
  
  keyUp: function(evt) {
    if(SC.browser.mozilla && evt.keyCode===13) this.fieldValueDidChange(); 
    // The caret/selection could have moved.  In some browsers, though, the
    // element's values won't be updated until after this event is finished
    // processing.
    this.notifyPropertyChange('selection');
    this._isKeyDown = NO;
    evt.allowDefault();
    return YES;
  },
  
  mouseDown: function(evt) {
    var fieldValue = this.get('fieldValue'); // use 'fieldValue' since we want actual text
    this._txtFieldMouseDown=YES;
    if (!this.get('isEnabled')) {
      evt.stop();
      return YES;
    } else {
      return sc_super();
    }
  },

  mouseUp: function(evt) {
    this._txtFieldMouseDown=NO;
    // The caret/selection could have moved.  In some browsers, though, the
    // element's values won't be updated until after this event is finished
    // processing.
    this.notifyPropertyChange('selection');
    
    if (!this.get('isEnabled')) {
      evt.stop();
      return YES;
    } 
    return sc_super();
  },
  
  /**
    Adds mouse wheel support for textareas.
  */
  mouseWheel: function(evt) {
    if(this.get('isTextArea')) {
      evt.allowDefault();
      return YES;
    } else return NO;
  },

  /*
    Allows text selection in IE. We block the IE only event selectStart to 
    block text selection in all other views.
  */
  selectStart: function(evt) {
    return YES;
  },
  
  /** @private
    This function is to notify if the browser supports the placeholder attribute
    or not. Currently is disabled as in webkit there is a bug where the color 
    of the placeholder doesn't refresh all the time.
  */
  _supportsPlaceHolder: SC.platform.input.placeholder,
  
  /** @private
    This observer makes sure to hide the hint when a value is entered, or
    show it if it becomes empty.
  */
  _valueObserver: function() {
    var val = this.get('value'), max;
    if (val && val.length>0) {
      this._hintON = NO;
      max = this.get('maxLength');
      if(!SC.browser.webkit && val.length>max){
        this.set('value', val.substr(0, max));
      }
    } 
    else {
      this._hintON = YES;
    }
  }.observes('value')
  
});<|MERGE_RESOLUTION|>--- conflicted
+++ resolved
@@ -217,11 +217,7 @@
   
   init: function() {
     var val = this.get('value');
-<<<<<<< HEAD
     this._hintON = (!val || val && val.length===0) ? YES : NO;
-=======
-    this.set('hintON', (!val || val && val.length === 0));
->>>>>>> 3c301e2c
     return sc_super();
   },
 

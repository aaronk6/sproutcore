--- conflicted
+++ resolved
@@ -20,8 +20,7 @@
 */
 SC.BLANK_IMAGE_DATAURL = "data:image/gif;base64,R0lGODlhAQABAJAAAP///wAAACH5BAUQAAAALAAAAAABAAEAAAICBAEAOw==";
 
-SC.BLANK_IMAGE_URL = SC.browser.msie && SC.browser.msie<8 ? 
-                      sc_static('blank.gif') : SC.BLANK_IMAGE_DATAURL;
+SC.BLANK_IMAGE_URL = SC.browser.msie && SC.browser.msie<8 ? sc_static('blank.gif') : SC.BLANK_IMAGE_DATAURL;
 
 SC.BLANK_IMAGE = new Image();
 SC.BLANK_IMAGE.src = SC.BLANK_IMAGE_URL;
@@ -52,15 +51,10 @@
   
   ariaRole: 'img',
 
-<<<<<<< HEAD
-  displayProperties: 'image type innerFrame status scale toolTip'.w(),
-=======
   displayProperties: 'frame image imageValue innerFrame status toolTip type'.w(),
->>>>>>> a312e437
 
   renderDelegateName: function() {
-    return (this.get('useCanvas') ? 'canvasImage' : 'image') 
-            + "RenderDelegate";
+    return (this.get('useCanvas') ? 'canvasImage' : 'image') + "RenderDelegate";
   }.property('useCanvas').cacheable(),
 
   tagName: function() {
@@ -85,112 +79,6 @@
   */
   image: SC.BLANK_IMAGE,
 
-<<<<<<< HEAD
-  innerFrame: function() {
-      var image = this.get('image'),
-          align = this.get('align'),
-          scale = this.get('scale'),
-          frame = this.get('frame'),
-          imageWidth = image.width,
-          imageHeight = image.height,
-          layout,
-          scaleX,
-          scaleY,
-          result;
-   
-      // Fast path
-      
-      if(this.useStaticLayout){
-        layout = this.get('layout');
-        result = { x: 0, y: 0, width: layout.width , height: layout.height };
-      }
-      else{
-        result = { x: 0, y: 0, width: frame.width , height: frame.height };
-      }
-      if (scale === SC.FILL || this.useStaticLayout) return result;
-   
-      // Determine the appropriate scale
-      scaleX = frame.width / imageWidth;
-      scaleY = frame.height / imageHeight;
-   
-      switch (scale) {
-        case SC.FILL_PROPORTIONALLY:
-          scale = scaleX > scaleY ? scaleX : scaleY;
-          break;
-        case SC.BEST_FIT:
-          scale = scaleX < scaleY ? scaleX : scaleY;
-          break;
-        case SC.BEST_FIT_DOWN_ONLY:
-          if ((imageWidth > frame.width) || (imageHeight > frame.height)) {
-            scale = scaleX < scaleY ? scaleX : scaleY;
-          } else {
-            scale = 1.0;
-          }
-          break;
-        case SC.SCALE_NONE:
-          scale = 1.0;
-          break;
-        default: // Number
-          if (isNaN(window.parseFloat(scale)) || (window.parseFloat(scale) <= 0)) {
-            SC.Logger.warn("SC.ImageView: The scale '%@' was not understood.  "+
-                          "Scale must be one of SC.FILL, SC.FILL_PROPORTIONALLY,"+
-                          " SC.BEST_FIT, SC.BEST_FIT_DOWN_ONLY or a positive "+
-                          "number greater than 0.00.".fmt(scale));
-   
-            // Don't attempt to scale or offset the image
-            return result;
-          }
-      }
-   
-      imageWidth *= scale;
-      imageHeight *= scale;
-      result.width = Math.round(imageWidth);
-      result.height = Math.round(imageHeight);
-   
-      // Align the image within its frame
-      switch (align) {
-        case SC.ALIGN_LEFT:
-          result.x = 0;
-          result.y = (frame.height / 2) - (imageHeight / 2);
-          break;
-        case SC.ALIGN_RIGHT:
-          result.x = frame.width - imageWidth;
-          result.y = (frame.height / 2) - (imageHeight / 2);
-          break;
-        case SC.ALIGN_TOP:
-          result.x = (frame.width / 2) - (imageWidth / 2);
-          result.y = 0;
-          break;
-        case SC.ALIGN_BOTTOM:
-          result.x = (frame.width / 2) - (imageWidth / 2);
-          result.y = frame.height - imageHeight;
-          break;
-        case SC.ALIGN_TOP_LEFT:
-          result.x = 0;
-          result.y = 0;
-          break;
-        case SC.ALIGN_TOP_RIGHT:
-          result.x = frame.width - imageWidth;
-          result.y = 0;
-          break;
-        case SC.ALIGN_BOTTOM_LEFT:
-          result.x = 0;
-          result.y = frame.height - imageHeight;
-          break;
-        case SC.ALIGN_BOTTOM_RIGHT:
-          result.x = frame.width - imageWidth;
-          result.y = frame.height - imageHeight;
-          break;
-        default: // SC.ALIGN_CENTER || SC.ALIGN_MIDDLE
-          result.x = (frame.width / 2) - (imageWidth / 2);
-          result.y = (frame.height / 2) - (imageHeight / 2);
-      }
-   
-      return result;
-    }.property('align', 'image', 'scale').cacheable(),
-  
-=======
->>>>>>> a312e437
   /**
     @property {String}
     @default null
@@ -223,33 +111,6 @@
   localize: YES,
 
   /**
-<<<<<<< HEAD
-    Determines how the image will scale to fit within its containing space.
-
-    Examples:
-
-      SC.SCALE_NONE - don't scale
-      SC.FILL - stretch/shrink the image to fill the ImageView frame
-      SC.FILL_PROPORTIONALLY - stretch/shrink the image to fill the ImageView 
-        frame while maintaining aspect ratio, such that the shortest dimension
-        will just fit within the frame and the longest dimension will
-        overflow and be cropped
-      SC.BEST_FIT - stretch/shrink the image to fit the ImageView frame while 
-        maintaining aspect ration, such that the longest dimension will just 
-        fit within the frame
-      SC.BEST_FIT_DOWN_ONLY - shrink the image to fit the ImageView frame 
-        while maintaining aspect ration, such that the longest dimension will 
-        just fit within the frame.  Do not stretch the image if the image's
-        width is less than the frame's width.
-
-    @property {SC.SCALE_NONE|SC.FILL|SC.FILL_PROPORTIONALLY|SC.BEST_FIT|SC.BEST_FIT_DOWN_ONLY|Number}
-    @default SC.FILL
-  */
-  scale: SC.FILL,
-
-  /**
-=======
->>>>>>> a312e437
     Current load status of the image.
 
     This status changes as an image is loaded from the server.  If spriting
@@ -286,7 +147,7 @@
     @since SproutCore 1.5
   */
   useCanvas: function() {
-    return SC.platform.supportsCanvas && !this.useStaticLayout;
+    return SC.platform.supportsCanvas;
   }.property().cacheable(),
 
   /**
@@ -353,11 +214,11 @@
     sc_super();
 
     this._image_valueDidChange();
-     
-        if (this.get('useImageCache') !== undefined) {
-          SC.Logger.warn("%@ has useImageCache set, please set useImageQueue instead".fmt(this));
-          this.set('useImageQueue', this.get('useImageCache'));
-        }
+
+    if (this.get('useImageCache') !== undefined) {
+      SC.Logger.warn("%@ has useImageCache set, please set useImageQueue instead".fmt(this));
+      this.set('useImageQueue', this.get('useImageCache'));
+    }
   },
 
 
@@ -406,8 +267,8 @@
   }.observes('imageValue'),
 
   /** @private
-    Tries to load the image value using the SC.imageQueue object. If the 
-    imageValue is not a URL, it won't attempt to load it using this method.
+    Tries to load the image value using the SC.imageQueue object. If the imageValue is not
+    a URL, it won't attempt to load it using this method.
 
     @returns YES if loading using SC.imageQueue, NO otherwise
   */
@@ -417,8 +278,7 @@
 
     // now update local state as needed....
     if (type === SC.IMAGE_TYPE_URL && this.get('useImageQueue')) {
-      var isBackground = this.get('isVisibleInWindow') || 
-                        this.get('canLoadInBackground');
+      var isBackground = this.get('isVisibleInWindow') || this.get('canLoadInBackground');
 
       SC.imageQueue.loadImage(value, this, this._loadImageUsingCacheDidComplete, isBackground);
       return YES;
@@ -434,8 +294,7 @@
       if (SC.ok(image)) {
         this.didLoad(image);
       } else {
-        // if loading it using the cache didn't work, it's useless to try 
-        // loading the image normally
+        // if loading it using the cache didn't work, it's useless to try loading the image normally
         this.didError(image);
       }
     }
@@ -457,8 +316,7 @@
 
       var errorFunc = function() {
         SC.run(function() {
-          that._loadImageDidComplete(value, 
-            SC.$error("SC.Image.FailedError", "Image", -101));
+          that._loadImageDidComplete(value, SC.$error("SC.Image.FailedError", "Image", -101));
         });
       };
 
@@ -470,17 +328,9 @@
 
       // Using bind here instead of setting onabort/onerror/onload directly
       // fixes an issue with images having 0 width and height
-<<<<<<< HEAD
-      
-      var jQImage = $(image);
-      jQImage.bind('error', errorFunc);
-      jQImage.bind('abort', errorFunc); 
-      jQImage.bind('load', loadFunc);
-=======
       $(image).bind('error', errorFunc);
       $(image).bind('abort', errorFunc);
       $(image).bind('load', loadFunc);
->>>>>>> a312e437
 
       image.src = value;
       return YES;

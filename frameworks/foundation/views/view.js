--- conflicted
+++ resolved
@@ -230,15 +230,97 @@
 
   // ..........................................................
   // THEME SUPPORT
-  // 
-  
-  /**
-    The current theme. You may only set this to a string, and during runtime, the value
-    (from get()) will always be a theme object or null.
-  */
-<<<<<<< HEAD
-  theme: null,
-=======
+  //
+
+  /**
+    Names which theme this view should use; the theme named by this property
+    will be set to the view's 'theme' property.
+
+    Themes are identified by their name. In addition to looking for the
+    theme globally, SproutCore will look for the theme inside 'baseTheme',
+    which is almost always the parent view's theme.
+
+    If null (the default), the view will set its 'theme' property to
+    be equal to 'baseTheme'.
+
+    Example: themeName: 'ace'
+
+    @property {String}
+  */
+  themeName: null,
+
+  /**
+    Selects which theme to use as a 'base theme'. If null, the 'baseTheme'
+    property will be set to the parent's theme. If there is no parent, the theme
+    named by SC.defaultTheme is used.
+
+    This property is private for the time being.
+
+    @private
+    @property {String}
+  */
+  baseThemeName: null,
+
+  /**
+    The SC.Theme instance which this view should use to render.
+
+    Note: the actual code for this function is in _themeProperty for backwards-compatibility:
+    some older views specify a string value for 'theme', which would override this property,
+    breaking it.
+
+    @property {SC.Theme}
+  */
+  theme: function() {
+    var base = this.get('baseTheme'), themeName = this.get('themeName');
+
+    // find theme, if possible
+    if (themeName) {
+      // Note: theme instance "find" function will search every parent
+      // _except_ global (which is not a parent)
+      var theme;
+      if (base) {
+        theme = base.find(themeName);
+        if (theme) return theme;
+      }
+
+      theme = SC.Theme.find(themeName);
+      if (theme) return theme;
+    }
+
+    // can't find anything, return base.
+    return base;
+  }.property('baseTheme', 'themeName').cacheable(),
+
+  /**
+    Detects when the theme changes. Replaces the layer if necessary.
+
+    Also, because
+  */
+  _themeDidChange: function() {
+    if (this._lastTheme === this.get('theme')) return;
+    this._lastTheme = this.get('theme');
+
+    // invalidate child view base themes, if present
+    var childViews = this.childViews, len = childViews.length, idx;
+    for (idx = 0; idx < len; idx++) {
+      childViews[idx].notifyPropertyChange('baseTheme');
+    }
+
+    // replace the layer
+    if (this.get("layer")) this.replaceLayer();
+  }.observes('theme'),
+
+  /**
+    The SC.Theme instance in which the 'theme' property should look for the theme
+    named by 'themeName'.
+
+    For example, if 'baseTheme' is SC.AceTheme, and 'themeName' is 'popover',
+    it will look to see if SC.AceTheme has a child theme named 'popover',
+    and _then_, if it is not found, look globally.
+
+    @private
+    @property {SC.Theme}
+  */
   baseTheme: function() {
     var baseThemeName = this.get('baseThemeName');
     if (baseThemeName) {
@@ -249,20 +331,6 @@
       return   theme || SC.Theme.find(SC.defaultTheme);
     }
   }.property('baseThemeName', 'parentView').cacheable(),
->>>>>>> 21a76f57
-
-  /**
-    Like "get", but if the value is undefined, gets the value named by
-    themePropertyName from the theme.
-  */
-  getThemedProperty: function(property, themePropertyName) {
-    var val = this.get(property);
-    if (val === undefined && this.get('theme')) {
-      val = this.get('theme')[themePropertyName];
-    }
-    return val;
-  },
-
 
   // ..........................................................
   // IS ENABLED SUPPORT
@@ -3881,7 +3949,7 @@
   extend: function() {
     var last = arguments[arguments.length - 1];
 
-    if (last && !SC.none(last.theme)) {
+    if (last && last.theme) {
       last.themeName = last.theme;
       delete last.theme;
     }
@@ -4143,7 +4211,7 @@
   create: function() {
     var last = arguments[arguments.length - 1];
 
-    if (last && !SC.none(last.theme)) {
+    if (last && last.theme) {
       last.themeName = last.theme;
       delete last.theme;
     }

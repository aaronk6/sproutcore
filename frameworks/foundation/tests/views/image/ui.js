// ==========================================================================
// Project:   SproutCore - JavaScript Application Framework
// Copyright: ©2006-2011 Strobe Inc. and contributors.
//            portions copyright @2009 Apple Inc.
// License:   Licensed under MIT license (see license.js)
// ==========================================================================

/*global module test htmlbody ok equals same */

htmlbody('<style> .sc-static-layout { border: 1px red dotted; } </style>');
(function() {
  var logoURL = "http://www.sproutcore.com/assets/images/logo.png";
  var sampleURLs = [ "http://www.public-domain-image.com/cache/nature-landscapes-public-domain-images-pictures/canyon-public-domain-images-pictures/zion-hiker-the-sweetie-hiking-in-zion-narrows_w725_h544.jpg",
"http://www.public-domain-image.com/cache/people-public-domain-images-pictures/children-kids-public-domain-images-pictures/children-playing_w562_h725.jpg",
"http://www.public-domain-image.com/cache/architecture-public-domain-images-pictures/fountain-public-domain-images-pictures/water-fountain-in-park_w725_h544.jpg", "http://www.public-domain-image.com/cache/nature-landscapes-public-domain-images-pictures/canyon-public-domain-images-pictures/winter-at-bryce-canyon_w725_h544.jpg", "http://www.public-domain-image.com/cache/fauna-animals-public-domain-images-pictures/prairie-dog-public-domain-images-pictures/prairie-dog-pups_w725_h483.jpg", "http://www.public-domain-image.com/cache/fauna-animals-public-domain-images-pictures/prairie-dog-public-domain-images-pictures/prairie-rattlesnake-crotalus-viridis_w725_h484.jpg", "http://www.public-domain-image.com/cache/fauna-animals-public-domain-images-pictures/tigers-public-domain-images-pictures/bengal-tiger_w725_h486.jpg", "http://www.public-domain-image.com/cache/nature-landscapes-public-domain-images-pictures/field-public-domain-images-pictures/wooden-logs-in-field_w725_h483.jpg", "http://www.public-domain-image.com/cache/nature-landscapes-public-domain-images-pictures/field-public-domain-images-pictures/wheat-yellow-in-field_w725_h544.jpg", "http://www.public-domain-image.com/cache/nature-landscapes-public-domain-images-pictures/field-public-domain-images-pictures/vineyards_w725_h544.jpg", "http://www.public-domain-image.com/cache/nature-landscapes-public-domain-images-pictures/autumn-public-domain-images-pictures/old-trees-with-leaves-on-ground-in-autumn_w725_h484.jpg", "http://www.public-domain-image.com/cache/nature-landscapes-public-domain-images-pictures/canyon-public-domain-images-pictures/yaki-point-at-the-grand-canyon_w725_h547.jpg", "http://www.public-domain-image.com/cache/nature-landscapes-public-domain-images-pictures/canyon-public-domain-images-pictures/grand-canyons-overlook-railings-pointing_w725_h544.jpg", "http://www.public-domain-image.com/cache/nature-landscapes-public-domain-images-pictures/coast-public-domain-images-pictures/sand-ocean-tidepools-sea-swimming-swimmers-waves_w725_h544.jpg", "http://www.public-domain-image.com/cache/nature-landscapes-public-domain-images-pictures/coast-public-domain-images-pictures/waves-breaking-rocks_w725_h544.jpg", "http://www.public-domain-image.com/cache/nature-landscapes-public-domain-images-pictures/sand-public-domain-images-pictures/sand-footstep_w725_h482.jpg"];

  var pane = SC.ControlTestPane.design()
    .add("image_not_loaded", SC.ImageView, {
      value: null, layout : { width: 200, height: 300 },
      useCanvas: NO
    })
<<<<<<< HEAD
    .add("image_loaded", SC.ImageView, { 
      value: appleURL, status:'loaded', layout : {width: 200, height: 300}
    })
    .add("image_role", SC.ImageView, {
      value: appleURL, status:'loaded', ariaLabeledBy: 'image view', layout : {width: 200, height: 300}
    });
    pane.show();


    module('SC.ImageView ui', pane.standardSetup());
  
  
    test("Verify that all the rendering properties of an image that is being loaded are correct", function() {
      var view = pane.view('image_not_loaded');

      ok(view.get('isVisibleInWindow'), 'image_not_loaded is visible in window');

      view.set('value', appleURL);
      ok(view.get('status') !== 'loaded', 'PRECOND - status should not be loaded (status=%@)'.fmt(view.get('status')));
     
      var url = view.$().attr('src');
  ok((url.indexOf('base64')!=-1) || (url.indexOf('blank.gif')!=-1), "The src should be blank URL. url = %@".fmt(url));    
    });
    
    test("Verify that all the rendering properties of an image that is loaded are correct", function() {
      ok(pane.view('image_loaded').get('isVisibleInWindow'), 'image_loaded is visible in window');
      equals(pane.view('image_loaded').$().attr('src'), appleURL, "should be the same url");    
    });
    
    test("Verify that the tooltip is correctly being set as both the title and attribute (disabling localization for this test)", function() {
      var imageView = pane.view('image_loaded');
      var testToolTip = 'This is a test tooltip';
      
      SC.RunLoop.begin();
      imageView.set('localization', NO);
      imageView.set('toolTip', testToolTip);
      SC.RunLoop.end();
      
      ok((imageView.$().attr('title') === testToolTip), "The title attribute should be set to \"" + testToolTip + "\"");
      ok((imageView.$().attr('alt') === testToolTip), "The alt attribute should be set to \"" + testToolTip + "\"");
    });
    
    test("Verify that the role for image view is img", function() {
      var imageView = pane.view('image_role');
      equals(imageView.$().attr('role'),'img', "The role attribute should be set to img");
      equals(imageView.$().attr('aria-labelledby'),'image view', "The aria-labelledby attribute should be set to image view");
    });
=======
    .add("image_loaded", SC.ImageView, {
      value: logoURL, layout : { width: 200, height: 300 },
      useImageQueue: NO,
      useCanvas: NO
    })
    .add('sprite_image', SC.ImageView, {
      layout: { width: 200, height: 300 },
      value: 'sprite-class',
      useCanvas: NO
    })
    .add('image_canvas', SC.ImageView, {
      layout: { width: 200, height: 300 },
      useCanvas: YES,
      value: logoURL
    })
    .add('image_holder', SC.View, {
      layout: { width: 200, height: 200 }
    });

  pane.show();

  module('SC.ImageView ui', pane.standardSetup());

  test("Verify that all the rendering properties of an image that is being loaded are correct", function() {
    var imageView = pane.view('image_not_loaded'),
        url;

    ok(imageView.get('isVisibleInWindow'), 'image_not_loaded is visible in window');

    imageView.set('value', logoURL);
    ok(imageView.get('status') !== SC.IMAGE_STATE_LOADED, 'PRECOND - status should not be loaded (status=%@)'.fmt(imageView.get('status')));
    ok(imageView.get('status') === SC.IMAGE_STATE_LOADING, 'PRECOND - status should be loading (status=%@)'.fmt(imageView.get('status')));

    url = imageView.$('img').attr('src');
    ok((url.indexOf('base64')!=-1) || (url.indexOf('blank.gif')!=-1), "The src should be blank URL. url = %@".fmt(url));
  });

  test("Verify that all the rendering properties of an image that is loaded are correct", function() {
    var imageView = pane.view('image_loaded'),
        imgEl;

    ok(imageView.get('isVisibleInWindow'), 'image_loaded is visible in window');

    imageView.addObserver('status', this, function() {
      equals(SC.IMAGE_STATE_LOADED, imageView.get('status'), 'status should be loaded');

      // Status has changed, but the observer fires immediately, so pause in order to have the DOM updated
      setTimeout(function() {
        imgEl = imageView.$('img');
        equals(logoURL, imgEl.attr('src'), "img src should be set to logoURL");

        window.start(); // continue the tests
        }, 100);
    });

    stop();
  });

  test("Verify that the tooltip is correctly being set as both the title and attribute (disabling localization for this test)", function() {
    var imageView = pane.view('image_loaded'),
        testToolTip = 'This is a test tooltip',
        imgEl;

    imageView.set('localization', NO);
    imageView.set('toolTip', testToolTip);

    imageView.addObserver('status', this, function() {
      setTimeout(function() {
        imgEl = imageView.$('img');
        equals(imgEl.attr('title'), testToolTip, "title attribute");
        equals(imgEl.attr('alt'), testToolTip, "alt attribute");

        window.start(); // continue the tests
      }, 100);
    });

    stop();
  });

  test("Verify sprite image class", function() {
    var imageView = pane.view('sprite_image'),
        imgEl;

    imgEl = imageView.$('img');

    ok(imgEl.hasClass('sprite-class'), "The class value should be on the img element");
  });

  test("Verify canvas rendering and properties", function() {
    var view = pane.view('image_canvas'),
        canvasEl = view.$();

    equals(canvasEl.attr('width'), 200, "The width of the canvas element should be set");
    equals(canvasEl.attr('height'), 300, "The height of the canvas element should be set");
  });

  test("Using imageQueue", function() {
    var imageHolder = pane.view('image_holder'),
        imageView1,
        imageView2;

    // Set the first view to load in the background (ie. it should load last although it was created first)
    imageView1 = SC.ImageView.create({
      value: logoURL + "?lastmod=" + Math.round(Math.random() * 100000),
      canLoadInBackground: YES
    });
    imageView2 = SC.ImageView.create({
      value: logoURL + "?lastmod=" + Math.round(Math.random() * 100000),
      canLoadInBackground: NO
    });

    stop();

    // The second image should load first and the first not be loaded yet
    imageView2.addObserver('status', this, function() {
      equals(imageView2.get('status'), SC.IMAGE_STATE_LOADED, 'imageView2 status');
      equals(imageView1.get('status'), SC.IMAGE_STATE_LOADING, 'imageView1 status');
    });

    imageView1.addObserver('status', this, function() {
      equals(imageView2.get('status'), SC.IMAGE_STATE_LOADED, 'imageView2 status');
      equals(imageView1.get('status'), SC.IMAGE_STATE_LOADED, 'imageView1 status');

      window.start(); // starts the test runner
    });

    imageHolder.appendChild(imageView1);
    imageHolder.appendChild(imageView2);
  });

  test("Scaling images (img)", function() {
    var imageHolder = pane.view('image_holder'),
        imageView,
        imgEl;

    // The logo is 294x60
    imageView = SC.ImageView.create({
      value: logoURL + "?lastmod=" + Math.round(Math.random() * 100000),
      layout: { top: 0, left: 0, width: 588, height: 90 },
      useCanvas: NO
    });

    stop();

    // Default is SC.FILL
    imageView.addObserver('status', this, function() {
      // Status has changed, but the observer fires immediately, so pause in order to have the DOM updated
      setTimeout(function() {
        imgEl = imageView.$('img');

        equals(imgEl.css('width'), "588px", "SC.FILL width");
        equals(imgEl.css('height'), "90px", "SC.FILL height");

        SC.RunLoop.begin();
        imageView.set('scale', SC.SCALE_NONE);
        SC.RunLoop.end();

        equals(imgEl.css('width'), "294px", "SC.SCALE_NONE width");
        equals(imgEl.css('height'), "60px", "SC.SCALE_NONE height");

        SC.RunLoop.begin();
        imageView.set('scale', SC.FILL_PROPORTIONALLY);
        SC.RunLoop.end();

        equals(imgEl.css('width'), "588px", "SC.FILL_PROPORTIONALLY width");
        equals(imgEl.css('height'), "120px", "SC.FILL_PROPORTIONALLY height");

        SC.RunLoop.begin();
        imageView.set('scale', SC.BEST_FIT);
        SC.RunLoop.end();

        equals(imgEl.css('width'), "441px", "SC.BEST_FIT width");
        equals(imgEl.css('height'), "90px", "SC.BEST_FIT height");

        SC.RunLoop.begin();
        imageView.set('scale', SC.BEST_FIT_DOWN_ONLY);
        SC.RunLoop.end();

        equals(imgEl.css('width'), "294px", "SC.BEST_FIT_DOWN_ONLY width (larger frame)");
        equals(imgEl.css('height'), "60px", "SC.BEST_FIT_DOWN_ONLY height (larger frame)");

        SC.RunLoop.begin();
        imageView.set('layout', { top: 0, left: 0, width: 147, height: 90 });
        SC.RunLoop.end();

        equals(imgEl.css('width'), "147px", "SC.BEST_FIT_DOWN_ONLY width (smaller size frame)");
        equals(imgEl.css('height'), "30px", "SC.BEST_FIT_DOWN_ONLY height (smaller size frame)");

        window.start(); // starts the test runner
      }, 100);
    });

    imageHolder.appendChild(imageView);
  });

  test("Scaling images (canvas)", function() {
    var imageHolder = pane.view('image_holder'),
        imageView,
        innerFrame;

    // The logo is 294x60
    imageView = SC.ImageView.create({
      value: logoURL + "?lastmod=" + Math.round(Math.random() * 100000),
      layout: { top: 0, left: 0, width: 588, height: 90 }
    });

    stop();

    imageView.addObserver('status', this, function() {
      // Status has changed, but the observer fires immediately, so pause in order to have the DOM updated
      setTimeout(function() {
        innerFrame = imageView.get('innerFrame');

        // Default is SC.FILL
        equals(innerFrame.width, 588, "SC.FILL width");
        equals(innerFrame.height, 90, "SC.FILL height");

        SC.RunLoop.begin();
        imageView.set('scale', SC.SCALE_NONE);
        SC.RunLoop.end();

        innerFrame = imageView.get('innerFrame');
        equals(innerFrame.width, 294, "SC.SCALE_NONE width");
        equals(innerFrame.height, 60, "SC.SCALE_NONE height");

        SC.RunLoop.begin();
        imageView.set('scale', SC.FILL_PROPORTIONALLY);
        SC.RunLoop.end();

        innerFrame = imageView.get('innerFrame');
        equals(innerFrame.width, 588, "SC.FILL_PROPORTIONALLY width");
        equals(innerFrame.height, 120, "SC.FILL_PROPORTIONALLY height");

        SC.RunLoop.begin();
        imageView.set('scale', SC.BEST_FIT);
        SC.RunLoop.end();

        innerFrame = imageView.get('innerFrame');
        equals(innerFrame.width, 441, "SC.BEST_FIT width");
        equals(innerFrame.height, 90, "SC.BEST_FIT height");

        SC.RunLoop.begin();
        imageView.set('scale', SC.BEST_FIT_DOWN_ONLY);
        SC.RunLoop.end();

        innerFrame = imageView.get('innerFrame');
        equals(innerFrame.width, 294, "SC.BEST_FIT_DOWN_ONLY width (larger frame)");
        equals(innerFrame.height, 60, "SC.BEST_FIT_DOWN_ONLY height (larger frame)");

        SC.RunLoop.begin();
        imageView.set('layout', { top: 0, left: 0, width: 147, height: 90 });
        SC.RunLoop.end();

        innerFrame = imageView.get('innerFrame');
        equals(innerFrame.width, 147, "SC.BEST_FIT_DOWN_ONLY width (smaller size frame)");
        equals(innerFrame.height, 30, "SC.BEST_FIT_DOWN_ONLY height (smaller size frame)");

        window.start(); // starts the test runner
      }, 200);
    });

    imageHolder.appendChild(imageView);
  });

  test("Aligning images (img)", function() {
    var imageHolder = pane.view('image_holder'),
        imageView,
        imgEl;

    // The logo is 294x60
    imageView = SC.ImageView.create({
      value: logoURL + "?lastmod=" + Math.round(Math.random() * 100000),
      layout: { top: 0, left: 0, width: 588, height: 120 },
      useCanvas: NO,
      scale: SC.SCALE_NONE
    });

    stop();

    // Default is SC.FILL
    imageView.addObserver('status', this, function() {
      // Status has changed, but the observer fires immediately, so pause in order to have the DOM updated
      setTimeout(function() {
        imgEl = imageView.$('img');

        // Default is SC.ALIGN_CENTER
        equals(imgEl.css('top'), "30px", "SC.ALIGN_CENTER top");
        equals(imgEl.css('left'), "147px", "SC.ALIGN_CENTER left");

        SC.RunLoop.begin();
        imageView.set('align', SC.ALIGN_TOP_LEFT);
        SC.RunLoop.end();

        equals(imgEl.css('top'), "0px", "SC.ALIGN_TOP_LEFT top");
        equals(imgEl.css('left'), "0px", "SC.ALIGN_TOP_LEFT left");

        SC.RunLoop.begin();
        imageView.set('align', SC.ALIGN_TOP);
        SC.RunLoop.end();

        equals(imgEl.css('top'), "0px", "SC.ALIGN_TOP top");
        equals(imgEl.css('left'), "147px", "SC.ALIGN_TOP left");

        SC.RunLoop.begin();
        imageView.set('align', SC.ALIGN_TOP_RIGHT);
        SC.RunLoop.end();

        equals(imgEl.css('top'), "0px", "SC.ALIGN_TOP_RIGHT top");
        equals(imgEl.css('left'), "294px", "SC.ALIGN_TOP_RIGHT left");

        SC.RunLoop.begin();
        imageView.set('align', SC.ALIGN_RIGHT);
        SC.RunLoop.end();

        equals(imgEl.css('top'), "30px", "SC.ALIGN_RIGHT top");
        equals(imgEl.css('left'), "294px", "SC.ALIGN_RIGHT left");

        SC.RunLoop.begin();
        imageView.set('align', SC.ALIGN_BOTTOM_RIGHT);
        SC.RunLoop.end();

        equals(imgEl.css('top'), "60px", "SC.ALIGN_BOTTOM_RIGHT top");
        equals(imgEl.css('left'), "294px", "SC.ALIGN_BOTTOM_RIGHT left");

        SC.RunLoop.begin();
        imageView.set('align', SC.ALIGN_BOTTOM);
        SC.RunLoop.end();

        equals(imgEl.css('top'), "60px", "SC.ALIGN_BOTTOM top");
        equals(imgEl.css('left'), "147px", "SC.ALIGN_BOTTOM left");

        SC.RunLoop.begin();
        imageView.set('align', SC.ALIGN_BOTTOM_LEFT);
        SC.RunLoop.end();

        equals(imgEl.css('top'), "60px", "SC.ALIGN_BOTTOM_LEFT top");
        equals(imgEl.css('left'), "0px", "SC.ALIGN_BOTTOM_LEFT left");

        SC.RunLoop.begin();
        imageView.set('align', SC.ALIGN_LEFT);
        SC.RunLoop.end();

        equals(imgEl.css('top'), "30px", "SC.ALIGN_LEFT top");
        equals(imgEl.css('left'), "0px", "SC.ALIGN_LEFT left");

        window.start(); // starts the test runner
      }, 100);
    });

    imageHolder.appendChild(imageView);
  });

  test("Aligning images (canvas)", function() {
    var imageHolder = pane.view('image_holder'),
        imageView,
        innerFrame;

    // The logo is 294x60
    imageView = SC.ImageView.create({
      value: logoURL + "?lastmod=" + Math.round(Math.random() * 100000),
      layout: { top: 0, left: 0, width: 588, height: 120 },
      scale: SC.SCALE_NONE
    });

    stop();

    // Default is SC.FILL
    imageView.addObserver('status', this, function() {
      // Status has changed, but the observer fires immediately, so pause in order to have the DOM updated
      setTimeout(function() {
        innerFrame = imageView.get('innerFrame');

        // Default is SC.ALIGN_CENTER
        equals(innerFrame.y, 30, "SC.ALIGN_CENTER top");
        equals(innerFrame.x, 147, "SC.ALIGN_CENTER left");

        SC.RunLoop.begin();
        imageView.set('align', SC.ALIGN_TOP_LEFT);
        SC.RunLoop.end();

        innerFrame = imageView.get('innerFrame');
        equals(innerFrame.y, 0, "SC.ALIGN_TOP_LEFT top");
        equals(innerFrame.x, 0, "SC.ALIGN_TOP_LEFT left");

        SC.RunLoop.begin();
        imageView.set('align', SC.ALIGN_TOP);
        SC.RunLoop.end();

        innerFrame = imageView.get('innerFrame');
        equals(innerFrame.y, 0, "SC.ALIGN_TOP top");
        equals(innerFrame.x, 147, "SC.ALIGN_TOP left");

        SC.RunLoop.begin();
        imageView.set('align', SC.ALIGN_TOP_RIGHT);
        SC.RunLoop.end();

        innerFrame = imageView.get('innerFrame');
        equals(innerFrame.y, 0, "SC.ALIGN_TOP_RIGHT top");
        equals(innerFrame.x, 294, "SC.ALIGN_TOP_RIGHT left");

        SC.RunLoop.begin();
        imageView.set('align', SC.ALIGN_RIGHT);
        SC.RunLoop.end();

        innerFrame = imageView.get('innerFrame');
        equals(innerFrame.y, 30, "SC.ALIGN_RIGHT top");
        equals(innerFrame.x, 294, "SC.ALIGN_RIGHT left");

        SC.RunLoop.begin();
        imageView.set('align', SC.ALIGN_BOTTOM_RIGHT);
        SC.RunLoop.end();

        innerFrame = imageView.get('innerFrame');
        equals(innerFrame.y, 60, "SC.ALIGN_BOTTOM_RIGHT top");
        equals(innerFrame.x, 294, "SC.ALIGN_BOTTOM_RIGHT left");

        SC.RunLoop.begin();
        imageView.set('align', SC.ALIGN_BOTTOM);
        SC.RunLoop.end();

        innerFrame = imageView.get('innerFrame');
        equals(innerFrame.y, 60, "SC.ALIGN_BOTTOM top");
        equals(innerFrame.x, 147, "SC.ALIGN_BOTTOM left");

        SC.RunLoop.begin();
        imageView.set('align', SC.ALIGN_BOTTOM_LEFT);
        SC.RunLoop.end();

        innerFrame = imageView.get('innerFrame');
        equals(innerFrame.y, 60, "SC.ALIGN_BOTTOM_LEFT top");
        equals(innerFrame.x, 0, "SC.ALIGN_BOTTOM_LEFT left");

        SC.RunLoop.begin();
        imageView.set('align', SC.ALIGN_LEFT);
        SC.RunLoop.end();

        innerFrame = imageView.get('innerFrame');
        equals(innerFrame.y, 30, "SC.ALIGN_LEFT top");
        equals(innerFrame.x, 0, "SC.ALIGN_LEFT left");

        window.start(); // starts the test runner
      }, 200);
    });

    imageHolder.appendChild(imageView);
  });
>>>>>>> 3c301e2c
})();
<|MERGE_RESOLUTION|>--- conflicted
+++ resolved
@@ -19,55 +19,6 @@
       value: null, layout : { width: 200, height: 300 },
       useCanvas: NO
     })
-<<<<<<< HEAD
-    .add("image_loaded", SC.ImageView, { 
-      value: appleURL, status:'loaded', layout : {width: 200, height: 300}
-    })
-    .add("image_role", SC.ImageView, {
-      value: appleURL, status:'loaded', ariaLabeledBy: 'image view', layout : {width: 200, height: 300}
-    });
-    pane.show();
-
-
-    module('SC.ImageView ui', pane.standardSetup());
-  
-  
-    test("Verify that all the rendering properties of an image that is being loaded are correct", function() {
-      var view = pane.view('image_not_loaded');
-
-      ok(view.get('isVisibleInWindow'), 'image_not_loaded is visible in window');
-
-      view.set('value', appleURL);
-      ok(view.get('status') !== 'loaded', 'PRECOND - status should not be loaded (status=%@)'.fmt(view.get('status')));
-     
-      var url = view.$().attr('src');
-  ok((url.indexOf('base64')!=-1) || (url.indexOf('blank.gif')!=-1), "The src should be blank URL. url = %@".fmt(url));    
-    });
-    
-    test("Verify that all the rendering properties of an image that is loaded are correct", function() {
-      ok(pane.view('image_loaded').get('isVisibleInWindow'), 'image_loaded is visible in window');
-      equals(pane.view('image_loaded').$().attr('src'), appleURL, "should be the same url");    
-    });
-    
-    test("Verify that the tooltip is correctly being set as both the title and attribute (disabling localization for this test)", function() {
-      var imageView = pane.view('image_loaded');
-      var testToolTip = 'This is a test tooltip';
-      
-      SC.RunLoop.begin();
-      imageView.set('localization', NO);
-      imageView.set('toolTip', testToolTip);
-      SC.RunLoop.end();
-      
-      ok((imageView.$().attr('title') === testToolTip), "The title attribute should be set to \"" + testToolTip + "\"");
-      ok((imageView.$().attr('alt') === testToolTip), "The alt attribute should be set to \"" + testToolTip + "\"");
-    });
-    
-    test("Verify that the role for image view is img", function() {
-      var imageView = pane.view('image_role');
-      equals(imageView.$().attr('role'),'img', "The role attribute should be set to img");
-      equals(imageView.$().attr('aria-labelledby'),'image view', "The aria-labelledby attribute should be set to image view");
-    });
-=======
     .add("image_loaded", SC.ImageView, {
       value: logoURL, layout : { width: 200, height: 300 },
       useImageQueue: NO,
@@ -514,5 +465,4 @@
 
     imageHolder.appendChild(imageView);
   });
->>>>>>> 3c301e2c
 })();

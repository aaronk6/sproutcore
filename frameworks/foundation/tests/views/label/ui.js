// ==========================================================================
// Project:   SproutCore - JavaScript Application Framework
// Copyright: ©2006-2011 Strobe Inc. and contributors.
//            portions copyright @2009 Apple Inc.
// License:   Licensed under MIT license (see license.js)
// ==========================================================================

/*global module test htmlbody ok equals same */

var iconURL= "http://www.freeiconsweb.com/Icons/16x16_people_icons/People_046.gif";
(function() {
var pane = SC.ControlTestPane.design()
  .add("basic", SC.LabelView, { 
    value:'hello'
  })
  
  .add("disabled", SC.LabelView, { 
    value:'hello',
    isEnabled: NO
  })
  
  .add("selectable", SC.LabelView, { 
    value:'hello',
    isTextSelectable: YES
  })
  
  .add("iconclass", SC.LabelView, {
    icon: 'icon-class',
    value: "hello"
  })
  
  .add("centered", SC.LabelView, { 
     value: "hello",
     textAlign: SC.ALIGN_CENTER 
  })
   
  .add("centered,icon", SC.LabelView, { 
     value: "hello",
     textAlign: SC.ALIGN_CENTER ,
     icon: iconURL 
  })
  
  .add("regular size", SC.LabelView, { 
     value: "hello",
     controlSize: SC.REGULAR_CONTROL_SIZE
  })
  
  .add("small size", SC.LabelView, { 
     value: "hello",
     controlSize: SC.SMALL_CONTROL_SIZE
  })
  
  .add("tiny size", SC.LabelView, { 
     value: "hello",
     controlSize: SC.TINY_CONTROL_SIZE
  })
  
  .add("bold", SC.LabelView, { 
     value: "hello",
     fontWeight: SC.BOLD_WEIGHT
  })
   
  .add("bold height", SC.LabelView, { 
     value: "hello",
     fontWeight: SC.BOLD_WEIGHT,
     height: 16 
  })
  
  .add("editable", SC.LabelView, { 
     value: "double click me",
     isEditable: YES
  });

pane.show(); // add a test to show the test pane


module('SC.LabelView ui', {
  setup: function() {
    htmlbody('<style> .sc-static-layout { border: 1px red dotted; } </style>');
  },
  teardown: function(){
    clearHtmlbody();
  }
});

test("Check that all Label are visible", function() {
  ok(pane.view('basic').get('isVisibleInWindow'), 'basic.isVisibleInWindow should be YES');
  ok(pane.view('disabled').get('isVisibleInWindow'), 'title.isVisibleInWindow should be YES');
  ok(pane.view('selectable').get('isVisibleInWindow'), 'icon.isVisibleInWindow should be YES');
  ok(pane.view('centered').get('isVisibleInWindow'), 'title,icon.isVisibleInWindow should be YES');
  ok(pane.view('centered,icon').get('isVisibleInWindow'), 'title,icon,disabled.isVisibleInWindow should be YES');
  ok(pane.view('regular size').get('isVisibleInWindow'), 'title,icon,default.isVisibleInWindow should be YES');
  ok(pane.view('small size').get('isVisibleInWindow'), 'title.icon,selected.isVisibleInWindow should be YES');
  ok(pane.view('tiny size').get('isVisibleInWindow'), 'title,toolTip.isVisibleInWindow should be YES');
  ok(pane.view('bold').get('isVisibleInWindow'), 'title,toolTip.isVisibleInWindow should be YES');
  ok(pane.view('bold height').get('isVisibleInWindow'), 'title,toolTip.isVisibleInWindow should be YES');
  ok(pane.view('editable').get('isVisibleInWindow'), 'title,toolTip.isVisibleInWindow should be YES');
});
  

test("Check that all labels have the right classes and styles set", function() {
  var viewElem=pane.view('basic').$();
  ok(viewElem.hasClass('sc-view'), 'basic.hasClass(sc-view) should be YES');
  ok(viewElem.hasClass('sc-label-view'), 'basic.hasClass(sc-label-view) should be YES');
  ok(!viewElem.hasClass('icon'), 'basic.hasClass(icon) should be NO');
  ok(!viewElem.hasClass('disabled'), 'basic.hasClass(disabled) should be YES');
  ok(viewElem.css('fontWeight') === 'normal', 'basic should have normal fontWeight');
  ok(viewElem.css('textAlign') === 'left', 'basic should have left textAlign');
  
  viewElem=pane.view('disabled').$();
  ok(viewElem.hasClass('sc-view'), 'title.hasClass(sc-view) should be YES');
  ok(viewElem.hasClass('sc-label-view'), 'title.hasClass(sc-label-view) should be YES');
  ok(!viewElem.hasClass('icon'), 'title.hasClass(icon) should be NO');
  ok(viewElem.hasClass('disabled'), 'title.hasClass(disabled) should be NO');
 
  viewElem=pane.view('selectable').$();
  ok(viewElem.hasClass('sc-view'), 'icon.hasClass(sc-view) should be YES');
  ok(viewElem.hasClass('sc-label-view'), 'icon.hasClass(sc-label-view) should be YES');
  ok(viewElem.hasClass('sc-regular-size'), 'icon.hasClass(sc-regular-size) should be YES');
  ok(!viewElem.hasClass('icon'), 'icon.hasClass(icon) should be YES');
  ok(!viewElem.hasClass('sel'), 'icon.hasClass(sel) should be NO');
  ok(!viewElem.hasClass('disabled'), 'icon.hasClass(disabled) should be NO');
  
  viewElem = pane.view('iconclass').$();
  ok(viewElem.hasClass('icon'), 'view element should have "icon" class');
  ok(viewElem.find('img').hasClass('icon'), 'img element inside view should have "icon" class');
  
  viewElem=pane.view('centered').$();
  ok(viewElem.hasClass('sc-view'), 'title,icon.hasClass(sc-view) should be YES');
  ok(viewElem.hasClass('sc-label-view'), 'title,icon.hasClass(sc-label-view) should be YES');
  ok(!viewElem.hasClass('icon'), 'title,icon.hasClass(icon) should be YES');
  ok(!viewElem.hasClass('disabled'), 'title,icon.hasClass(disabled) should be NO');
  ok(viewElem.css('textAlign') === 'center', 'centered should have center textAlign');
 
  viewElem=pane.view('centered,icon').$();
  ok(viewElem.hasClass('sc-view'), 'title,icon,disabled.hasClass(sc-view) should be YES');
  ok(viewElem.hasClass('sc-label-view'), 'title,icon,disabled.hasClass(sc-label-view) should be YES');
  ok(viewElem.hasClass('icon'), 'title,icon,disabled.hasClass(icon) should be YES');
  ok(!viewElem.hasClass('disabled'), 'title,icon,disabled.hasClass(disabled) should be YES');
  ok(viewElem.css('textAlign') === 'center', 'centered,icon should have center textAlign');
 
  viewElem=pane.view('regular size').$();
  ok(viewElem.hasClass('sc-view'), 'title,icon,default.hasClass(sc-view) should be YES');
  ok(viewElem.hasClass('sc-label-view'), 'title,icon,default.hasClass(sc-label-view) should be YES');
  ok(viewElem.hasClass('sc-regular-size'), 'title,icon,default.hasClass(sc-regular-size) should be YES');
  ok(!viewElem.hasClass('disabled'), 'title,icon,default.hasClass(disabled) should be NO');
      
  viewElem=pane.view('bold').$();
  ok(viewElem.hasClass('sc-view'), 'title,icon,selected.hasClass(sc-view) should be YES');
  ok(viewElem.hasClass('sc-label-view'), 'title,icon,selected.hasClass(sc-label-view) should be YES');
  ok(!viewElem.hasClass('icon'), 'title,icon,selected.hasClass(icon) should be YES');
  ok(!viewElem.hasClass('disabled'), 'title,icon,selected.hasClass(disabled) should be NO');
  ok(viewElem.css('fontWeight') === 'bold', 'bold view should have bold fontWeight');
   
});

test("Check that the title is set or not and if it is in the appropriate element", function() {
  var viewElem=pane.view('basic').$();
  equals(viewElem.text(), 'hello', 'has a value set');

  viewElem=pane.view('centered,icon').$('img');
  ok((viewElem!==null), 'should have an image corresponding to an icon');

});

<<<<<<< HEAD
=======
test("Check that the aria-labelledby is set to Label View", function() {
  var viewElem=pane.view('aria-labelledby').$();
  equals(viewElem.attr('aria-labelledby'), 'Label View', 'should have value set to Label view');
});

>>>>>>> 548fb077
})();<|MERGE_RESOLUTION|>--- conflicted
+++ resolved
@@ -163,12 +163,9 @@
 
 });
 
-<<<<<<< HEAD
-=======
 test("Check that the aria-labelledby is set to Label View", function() {
   var viewElem=pane.view('aria-labelledby').$();
   equals(viewElem.attr('aria-labelledby'), 'Label View', 'should have value set to Label view');
 });
 
->>>>>>> 548fb077
 })();
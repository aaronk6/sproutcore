// ==========================================================================
// Project:   SproutCore - JavaScript Application Framework
// Copyright: ©2006-2009 Sprout Systems, Inc. and contributors.
//            Portions ©2008-2009 Apple Inc. All rights reserved.
// License:   Licensed under MIT license (see license.js)
// ==========================================================================

/** @class
  @extends SC.Renderer
  @since Quilmes
*/
sc_require("renderers/renderer");
SC.BaseTheme.Label = SC.Renderer.extend({
  name: 'label',

  init: function(attrs) {
    this.titleRenderer = this.theme.Title.create();
    this.attr(attrs);
  },


  updateTitleRenderer: function() {
    var text = this.value,
        hint = this.hint,
        icon = this.icon,
        escapeHTML = this.escapeHTML,
        classes, styleHash;
    
    this.titleRenderer.attr({
      title: text,
      icon: icon,
      escapeHTML: escapeHTML,
      hint: hint
    });
  },
  
  render: function(context) {
    this.renderClassNames(context);
    this.updateTitleRenderer();
    
    context.addStyle({
      'textAlign': this.textAlign,
      'fontWeight': this.fontWeight,
      'opacity': this.classNames.contains('editing') ? 0 : 1
    });
    context.setClass("icon", !!this.icon);

    this.titleRenderer.render(context);
  },
  
<<<<<<< HEAD
  update: function(cq) {
    this.updateClassNames(cq);

    this.updateTitleRenderer(cq);
    this.updateTitle(cq);
    
    // NOTE: we have to update ALL of these properties every time
    // because SC.Views like to blow away styles and class names.
    // Unfortunate, but true.
    cq.css({
      'text-align': this.textAlign,
      'font-weight': this.fontWeight,
      'opacity': this.isEditing ? 0 : 1
    })
    .setClass('icon', !!this.icon);
=======
  update: function() {
    var cq = this.$();
    this.updateTitleRenderer();
    this.updateControlRenderer();
    if (this.didChange('textAlign')) {
      cq.css('text-align', this.textAlign);
    }
    if (this.didChange('fontWeight')) {
      cq.css('font-weight', this.fontWeight);
    }
    if (this.didChange('opacity')) {
      cq.css('opacity', this.isEditing ? 0 : 1);
    }
    if (this.didChange('icon')) {
      cq.setClass("icon", !!this.icon);
    }
    this.resetChanges();
    this.updateTitle();
    this.controlRenderer.update();
  },
  
  updateTitle: function() {
    this.titleRenderer.update();
  },
  
  didAttachLayer: function(l) {
    this.titleRenderer.attachLayer(l);
    this.controlRenderer.attachLayer(l);
>>>>>>> b975fb2a
  },
  
  updateTitle: function(cq) {
    this.titleRenderer.update(cq);
  }
});

SC.BaseTheme.addRenderer(SC.BaseTheme.Label);
<|MERGE_RESOLUTION|>--- conflicted
+++ resolved
@@ -48,7 +48,6 @@
     this.titleRenderer.render(context);
   },
   
-<<<<<<< HEAD
   update: function(cq) {
     this.updateClassNames(cq);
 
@@ -64,36 +63,6 @@
       'opacity': this.isEditing ? 0 : 1
     })
     .setClass('icon', !!this.icon);
-=======
-  update: function() {
-    var cq = this.$();
-    this.updateTitleRenderer();
-    this.updateControlRenderer();
-    if (this.didChange('textAlign')) {
-      cq.css('text-align', this.textAlign);
-    }
-    if (this.didChange('fontWeight')) {
-      cq.css('font-weight', this.fontWeight);
-    }
-    if (this.didChange('opacity')) {
-      cq.css('opacity', this.isEditing ? 0 : 1);
-    }
-    if (this.didChange('icon')) {
-      cq.setClass("icon", !!this.icon);
-    }
-    this.resetChanges();
-    this.updateTitle();
-    this.controlRenderer.update();
-  },
-  
-  updateTitle: function() {
-    this.titleRenderer.update();
-  },
-  
-  didAttachLayer: function(l) {
-    this.titleRenderer.attachLayer(l);
-    this.controlRenderer.attachLayer(l);
->>>>>>> b975fb2a
   },
   
   updateTitle: function(cq) {

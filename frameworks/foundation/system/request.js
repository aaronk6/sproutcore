--- conflicted
+++ resolved
@@ -219,11 +219,7 @@
 
   concatenatedProperties: 'COPY_KEYS',
 
-<<<<<<< HEAD
-  COPY_KEYS: 'attachIdentifyingHeaders isAsynchronous isJSON isXML address type timeout body responseClass willSend didSend willReceive didReceive'.w(),
-=======
-  COPY_KEYS: ['isAsynchronous', 'isJSON', 'isXML', 'address', 'type', 'timeout', 'body', 'responseClass', 'willSend', 'didSend', 'willReceive', 'didReceive'],
->>>>>>> f2c8e17d
+  COPY_KEYS: ['attachIdentifyingHeaders', 'isAsynchronous', 'isJSON', 'isXML', 'address', 'type', 'timeout', 'body', 'responseClass', 'willSend', 'didSend', 'willReceive', 'didReceive'],
   
   /**
     Returns a copy of the current request.  This will only copy certain

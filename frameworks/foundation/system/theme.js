// ==========================================================================
// Project:   SproutCore - JavaScript Application Framework
// Copyright: ©2006-2009 Sprout Systems, Inc. and contributors.
<<<<<<< HEAD
//            Portions ©2008-2010 Apple Inc. All rights reserved.
// License:   Licened under MIT license (see license.js)
=======
//            Portions ©2008-2009 Apple Inc. All rights reserved.
// License:   Licensed under MIT license (see license.js)
>>>>>>> b975fb2a
// ==========================================================================

/** @class
  Represents a theme, and is also the core theme in which SC looks for
  other themes.

  If an SC.View has a theme of "ace", it will look in its parent's theme
  for the theme "ace". If there is no parent--that is, if the view is a
  frame--it will look in SC.Theme for the named theme. To find a theme,
  it calls find(themeName) on the theme.

  To be located, themes must be registered either as a root theme (by
  calling SC.Theme.addTheme) or as a child theme of another theme (by
  calling theTheme.addTheme).

  All themes are instances. However, new instances based on the current
  instance can always be created: just call .create(). This method is used
  by SC.View when you name a theme that doesn't actually exist: it creates
  a theme based on the parent theme.

  Renderers
  ---------------------------
  Themes are used to keep track of theme class names and, more important,
  to keep track of renderers.

  Renderers are added to a theme using theme.addRenderer(theRenderer). After
  this has been done, they may be instantiated using theme.renderer(rendererName).

  Instantiating with renderer() instantiates a version of that renderer
  specialized for this specific theme-- not any parent themes. The renderer
  will include all class names for _this_ theme. This means that you can
  theme controls differently without overriding any renderers: just subclass
  the original theme that _has_ the renderers, give it its own name, and
  all renderers will render with that name as a class name.

  Locating Child Themes
  ----------------------------
  Locating child themes is relatively simple for the most part: it looks in
  its own "themes" property, which is an object inheriting from its parent's
  "themes" set, so it includes all parent themes.

  However, it does _not_ include global themes. This is because, when find()
  is called, it wants to ensure any child theme is specialized. That is, the
  child theme should include all class names of the base class theme. This only
  makes sense if the theme really is a child theme of the theme or one of its
  base classes; if the theme is a global theme, those class names should not
  be included.

  This makes sense logically as well, because when searching for a renderer,
  it will locate it in any base theme that has it, but that doesn't mean
  class names from the derived theme shouldn't be included.

  @extends SC.Object
  @since SproutCore 1.1
  @author Alex Iskander
*/
SC.Theme = {
  /**
    Walks like a duck.
  */
  isTheme: YES,

  /**
    Class names for the theme.

    These class names include the name of the theme and the names
    of all parent themes. You can also add your own.
   */
  classNames: SC.CoreSet.create(),

  /**
    @private
    A helper to extend class names with another set of classnames. The
    other set of class names can be a hash, an array, a Set, or a space-
    delimited string.
  */
  _extend_class_names: function(classNames) {
    // class names may be a CoreSet, array, string, or hash
    if (classNames) {
      if (SC.typeOf(classNames) === SC.T_HASH && !classNames.isSet) {
        for (className in classNames) {
          if (classNames[className]) this.classNames.add(className);
          else this.classNames.remove(className);
        }
      } else if (typeof classNames === "string") {
        this.classNames.addEach(classNames.split(' '));
      } else {
        // it must be an array or another CoreSet... same difference.
        this.classNames.addEach(classNames);
      }
    }
  },

  /**
    @private
    Helper method that extends this theme with some extra properties.

    Used during Theme.create();
   */
  _extend_self: function(ext) {
    if (ext.classNames) this._extend_class_names(ext.classNames);

    // mixin while enabling sc_super();
    var key, value, cur;
    for (key in ext) {
      if (key === 'classNames') continue; // already handled.
      if (!ext.hasOwnProperty(key)) continue;

      value = ext[key];
      if (value instanceof Function && !value.base && (value !== (cur=this[key]))) {
        value.base = cur;
      }

      this[key] = value;
    }
  },

  /**
    Creates a new theme based on this one. The name of the new theme will
    be added to the classNames set.
  */
  create: function() {
    var result = SC.beget(this);
    result.baseTheme = this;

    // if we don't beget themes, the same instance would be shared between
    // all themes. this would be bad: imagine that we have two themes:
    // "Ace" and "Other." Each one has a "capsule" child theme. If they
    // didn't have their own child themes hash, the two capsule themes
    // would conflict.
    if (this.themes === SC.Theme.themes) {
      result.themes = {};
    } else {
      result.themes = SC.beget(this.themes);
    }
    
    // we also have private ("invisible") child themes; look at invisibleSubtheme
    // method.
    result._privateThemes = {};

    // the theme also specializes all renderers it creates so that they
    // have the theme's classNames and have their 'theme' property set.
    result._specializedRenderers = {};

    // also, the theme specializes all child themes as they are created
    // to ensure that all of the class names on this theme are included.
    result._specializedThemes = {};

    // we could put this in _extend_self, but we don't want to clone
    // it for each and every argument passed to create().
    result.classNames = SC.clone(this.classNames);

    var args = arguments, len = args.length, idx, mixin;
    for (idx = 0; idx < len; idx++) {
      result._extend_self(args[idx]);
    }

    if (result.name) result.classNames.add(result.name);

    return result;
  },

  /**
    Creates a child theme based on this theme, with the given name,
    and automatically registers it as a child theme.
  */
  subtheme: function(name) {
    // extend the theme
    var t = this.create({ name: name });

    // add to our set of themes
    this.addTheme(t);

    // and return the theme class
    return t;
  },
  
  /**
    Semi-private, only used by SC.View to create "invisible" subthemes. You
    should never need to call this directly, nor even worry about.
    
    Invisible subthemes are only available when find is called _on this theme_;
    if find() is called on a child theme, it will _not_ locate this theme.
    
    The reason for "invisible" subthemes is that SC.View will create a subtheme
    when it finds a theme name that doesn't exist. For example, imagine that you 
    have a parent view with theme "base", and a child view with theme "popup".
    If no "popup" theme can be found inside "base", SC.View will call
    base.subtheme. This will create a new theme with the name "popup",
    derived from "base". Everyone is happy.
    
    But what happens if you then change the parent theme to "ace"? The view
    will try again to find "popup", and it will find it-- but it will still be
    a child theme of "base"; SC.View _needs_ to re-subtheme it, but it won't
    know it needs to, because it has been found.
  */
  invisibleSubtheme: function(name) {
    // extend the theme
    var t = this.create({ name: name });

    // add to our set of themes
    this._privateThemes[name] = t;
    
    // and return the theme class
    return t;
  },
  
  //
  // THEME MANAGEMENT
  //

  themes: {},

  /**
    Finds a theme by name within this theme (the theme must have
    previously been added to this theme or a base theme by using addTheme, or
    been registered as a root theme).

    If the theme found is not a root theme, this will specialize the theme so
    that it includes all class names for this theme.
  */
  find: function(themeName) {
    if (this === SC.Theme) return this.themes[themeName];
    var theme;

    // if there is a private theme (invisible subtheme) by that name, use it
    theme = this._privateThemes[themeName];
    if (theme) return theme;

    // if there is a specialized version (the theme extended with our class names)
    // return that one
    theme = this._specializedThemes[themeName];
    if (theme) return theme;

    // otherwise, we may need to specialize one.
    theme = this.themes[themeName];
    if (theme && !this._specializedThemes[themeName]) {
      return this._specializedThemes[themeName] = theme.create({ classNames: this.classNames });
    }

    // and finally, if it is a root theme, we do nothing to it.
    theme = SC.Theme.themes[themeName];
    if (theme) return theme;

    return null;
  },

  /**
    Adds a child theme to the theme. This allows the theme to be located
    by SproutCore views and such later.

    Each theme is registered in the "themes" property by name. Calling
    find(name) will return the theme with the given name.

    Because the themes property is an object begetted from (based on) any
    parent theme's "themes" property, if the theme cannot be found in this
    theme, it will be found in any parent themes.
  */
  addTheme: function(theme) {
    this.themes[theme.name] = theme;
  },

  /**
    Adds a renderer to the theme. The renderer's name will be used to
    keep track of it and identify it later.

    The biggest responsibility of addRenderer is to ensure that renderer()
    can be used to instantiate that renderer. If a renderer is not instantiated
    through renderer(), it will not know its theme's classNames.
  */
  addRenderer: function(renderer) {
    this[renderer.name] = renderer;
  },

   /**
     Finds the named renderer and instantiates it, returning the result.
     It also ensures it is using a version of the renderer specialized for
     this theme. It keeps a cache of specialized versions of the renderer.

     Any arguments after the name are passed on to the instantiated
     renderer.
   */
  renderer: function(name) {
    var renderer = this._specializedRenderers[name], base = this[name];
    if (!renderer || renderer._specializedFrom !== base) {
      if (!base) return null;

      renderer = base.extend({ classNames: this.classNames, theme: this });
    }

    var args = SC.$A(arguments);
    args.shift();
    renderer = renderer.create.apply(renderer, args);
    return renderer;
  }
};

// SproutCore _always_ has its base theme. This is not quite
// optimal, but the reasoning is because of test running: the
// test runner, when running foundation unit tests, cannot load
// the theme. As such, foundation must include default versions of
// all of its renderers, and it does so in BaseTheme. All SproutCore
// controls have renderers in BaseTheme.
SC.BaseTheme = SC.Theme.create({
  name: "sc-base"
});

<<<<<<< HEAD
SC.Theme.addTheme(SC.BaseTheme);
SC.defaultTheme = "sc-base";
=======
SC.Theme.register("sc-base", SC.BaseTheme);
SC.defaultTheme = 'sc-base';
>>>>>>> b975fb2a
<|MERGE_RESOLUTION|>--- conflicted
+++ resolved
@@ -1,13 +1,8 @@
 // ==========================================================================
 // Project:   SproutCore - JavaScript Application Framework
 // Copyright: ©2006-2009 Sprout Systems, Inc. and contributors.
-<<<<<<< HEAD
 //            Portions ©2008-2010 Apple Inc. All rights reserved.
-// License:   Licened under MIT license (see license.js)
-=======
-//            Portions ©2008-2009 Apple Inc. All rights reserved.
 // License:   Licensed under MIT license (see license.js)
->>>>>>> b975fb2a
 // ==========================================================================
 
 /** @class
@@ -315,10 +310,5 @@
   name: "sc-base"
 });
 
-<<<<<<< HEAD
 SC.Theme.addTheme(SC.BaseTheme);
-SC.defaultTheme = "sc-base";
-=======
-SC.Theme.register("sc-base", SC.BaseTheme);
-SC.defaultTheme = 'sc-base';
->>>>>>> b975fb2a
+SC.defaultTheme = "sc-base";
// ==========================================================================
// Project: SproutCore - JavaScript Application Framework
<<<<<<< HEAD
// Copyright: ��2006-2011 Strobe Inc. and contributors.
// Portions ��2008-2011 Apple Inc. All rights reserved.
=======
// Copyright: ©2006-2011 Strobe Inc. and contributors.
// Portions ©2008-2011 Apple Inc. All rights reserved.
>>>>>>> 3f5f125e
// License: Licensed under MIT license (see license.js)
// ==========================================================================

SC.stringsFor('English', {
  '_SC.DateTime.dayNames' : 'Sunday Monday Tuesday Wednesday Thursday Friday Saturday',
  '_SC.DateTime.abbreviatedDayNames' : 'Sun Mon Tue Wed Thu Fri Sat',
  '_SC.DateTime.monthNames' : 'January February March April May June July August September October November December',
  '_SC.DateTime.abbreviatedMonthNames' : 'Jan Feb Mar Apr May Jun Jul Aug Sep Oct Nov Dec',
  '_SC.DateTime.AMPMNames' : 'AM PM',

  '_SC.DateTime.now' : 'Right now',
<<<<<<< HEAD
  '_SC.DateTime.secondIn' : 'In a moment',
=======
>>>>>>> 3f5f125e
  '_SC.DateTime.secondsIn' : 'In %e seconds',
  '_SC.DateTime.minuteIn' : 'In a minute',
  '_SC.DateTime.minutesIn' : 'In %e minutes',
  '_SC.DateTime.hourIn' : 'An hour from now',
  '_SC.DateTime.hoursIn' : 'In about %e hours',
  '_SC.DateTime.dayIn' : 'Tomorrow at %i:%M %p',
  '_SC.DateTime.daysIn' : '%A at %i:%M %p',
  '_SC.DateTime.weekIn' : 'Next week',
  '_SC.DateTime.weeksIn' : 'In %e weeks',
  '_SC.DateTime.monthIn' : 'Next month',
  '_SC.DateTime.monthsIn' : 'In %e months',
  '_SC.DateTime.yearIn' : 'Next year',
  '_SC.DateTime.yearsIn' : 'In %e years',

<<<<<<< HEAD
  '_SC.DateTime.secondAgo' : 'A moment ago',
=======
>>>>>>> 3f5f125e
  '_SC.DateTime.secondsAgo' : '%e seconds ago',
  '_SC.DateTime.minuteAgo' : 'A minute ago',
  '_SC.DateTime.minutesAgo' : '%e minutes ago',
  '_SC.DateTime.hourAgo' : 'An hour ago',
  '_SC.DateTime.hoursAgo' : 'About %e hours ago',
  '_SC.DateTime.dayAgo' : 'Yesterday at %i:%M %p',
  '_SC.DateTime.daysAgo' : '%A at %i:%M %p',
  '_SC.DateTime.weekAgo' : 'About a week ago',
  '_SC.DateTime.weeksAgo' : '%e weeks ago',
  '_SC.DateTime.monthAgo' : 'About a month ago',
  '_SC.DateTime.monthsAgo' : '%e months ago',
  '_SC.DateTime.yearAgo' : 'Last year',
  '_SC.DateTime.yearsAgo' : '%e years ago',
});<|MERGE_RESOLUTION|>--- conflicted
+++ resolved
@@ -1,12 +1,7 @@
 // ==========================================================================
 // Project: SproutCore - JavaScript Application Framework
-<<<<<<< HEAD
-// Copyright: ��2006-2011 Strobe Inc. and contributors.
-// Portions ��2008-2011 Apple Inc. All rights reserved.
-=======
 // Copyright: ©2006-2011 Strobe Inc. and contributors.
 // Portions ©2008-2011 Apple Inc. All rights reserved.
->>>>>>> 3f5f125e
 // License: Licensed under MIT license (see license.js)
 // ==========================================================================
 
@@ -18,10 +13,7 @@
   '_SC.DateTime.AMPMNames' : 'AM PM',
 
   '_SC.DateTime.now' : 'Right now',
-<<<<<<< HEAD
   '_SC.DateTime.secondIn' : 'In a moment',
-=======
->>>>>>> 3f5f125e
   '_SC.DateTime.secondsIn' : 'In %e seconds',
   '_SC.DateTime.minuteIn' : 'In a minute',
   '_SC.DateTime.minutesIn' : 'In %e minutes',
@@ -36,10 +28,7 @@
   '_SC.DateTime.yearIn' : 'Next year',
   '_SC.DateTime.yearsIn' : 'In %e years',
 
-<<<<<<< HEAD
   '_SC.DateTime.secondAgo' : 'A moment ago',
-=======
->>>>>>> 3f5f125e
   '_SC.DateTime.secondsAgo' : '%e seconds ago',
   '_SC.DateTime.minuteAgo' : 'A minute ago',
   '_SC.DateTime.minutesAgo' : '%e minutes ago',

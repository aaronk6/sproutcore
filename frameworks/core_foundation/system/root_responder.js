// ==========================================================================
// Project:   SproutCore - JavaScript Application Framework
// Copyright: ©2006-2011 Strobe Inc. and contributors.
//            Portions ©2008-2011 Apple Inc. All rights reserved.
// License:   Licensed under MIT license (see license.js)
// ==========================================================================

sc_require('system/ready');
sc_require('system/platform');

/** Set to NO to leave the backspace key under the control of the browser.*/
SC.CAPTURE_BACKSPACE_KEY = NO ;

/** @class

  The RootResponder captures events coming from a web browser and routes them
  to the correct view in the view hierarchy.  Usually you do not work with a
  RootResponder directly.  Instead you will work with Pane objects, which
  register themselves with the RootResponder as needed to receive events.

  RootResponder and Platforms
  ---

  RootResponder contains core functionality common among the different web
  platforms. You will likely be working with a subclass of RootResponder that
  implements functionality unique to that platform.

  The correct instance of RootResponder is detected at runtime and loaded
  transparently.

  Event Types
  ---

  RootResponders can route four types of events:

   - Direct events, such as mouse and touch events.  These are routed to the
     nearest view managing the target DOM elment. RootResponder also handles
     multitouch events so that they are delegated to the correct views.
   - Keyboard events. These are sent to the keyPane, which will then send the
     event to the current firstResponder and up the responder chain.
   - Resize events. When the viewport resizes, these events will be sent to all
     panes.
   - Keyboard shortcuts. Shortcuts are sent to the keyPane first, which
     will go down its view hierarchy. Then they go to the mainPane, which will
     go down its view hierarchy.
   - Actions. Actions are generic messages that your application can send in
     response to user action or other events. You can either specify an
     explicit target, or allow the action to traverse the hierarchy until a
     view is found that handles it.
*/
SC.RootResponder = SC.Object.extend(
  /** @scope SC.RootResponder.prototype */{

  /**
    Contains a list of all panes currently visible on screen.  Every time a
    pane attaches or detaches, it will update itself in this array.
  */
  panes: null,

  init: function() {
    sc_super();
    this.panes = SC.Set.create();

    if (SC.platform.supportsCSSTransitions) {
      this[SC.platform.cssPrefix+'TransitionEnd'] = this.transitionEnd;
      this['transitionend'] = this.transitionEnd;
    }
  },

  // .......................................................
  // MAIN PANE
  //

  /**
    The main pane.  This pane receives shortcuts and actions if the
    focusedPane does not respond to them.  There can be only one main pane.
    You can swap main panes by calling makeMainPane() here.

    Usually you will not need to edit the main pane directly.  Instead, you
    should use a MainPane subclass, which will automatically make itself main
    when you append it to the document.

    @type SC.MainPane
  */
  mainPane: null,

  /**
    Swaps the main pane.  If the current main pane is also the key pane, then
    the new main pane will also be made key view automatically.  In addition
    to simply updating the mainPane property, this method will also notify the
    panes themselves that they will lose/gain their mainView status.

    Note that this method does not actually change the Pane's place in the
    document body.  That will be handled by the Pane itself.

    @param {SC.Pane} pane
    @returns {SC.RootResponder}
  */
  makeMainPane: function(pane) {
    var currentMain = this.get('mainPane') ;
    if (currentMain === pane) return this ; // nothing to do

    this.beginPropertyChanges() ;

    // change key focus if needed.
    if (this.get('keyPane') === currentMain) this.makeKeyPane(pane) ;

    // change setting
    this.set('mainPane', pane) ;

    // notify panes.  This will allow them to remove themselves.
    if (currentMain) currentMain.blurMainTo(pane) ;
    if (pane) pane.focusMainFrom(currentMain) ;

    this.endPropertyChanges() ;
    return this ;
  },

  // ..........................................................
  // MENU PANE
  //

  /**
    The current menu pane. This pane receives keyboard events before all other
    panes, but tends to be transient, as it is only set when a pane is open.

    @type SC.MenuPane
  */
  menuPane: null,

  /**
    Sets a pane as the menu pane. All key events will be directed to this
    pane, but the current key pane will not lose focus.

    Usually you would not call this method directly, but allow instances of
    SC.MenuPane to manage the menu pane for you. If your pane does need to
    become menu pane, you should relinquish control by calling this method
    with a null parameter. Otherwise, key events will always be delivered to
    that pane.

    @param {SC.MenuPane} pane
    @returns {SC.RootResponder} receiver
  */
  makeMenuPane: function(pane) {
    // Does the specified pane accept being the menu pane?  If not, there's
    // nothing to do.
    if (pane  &&  !pane.get('acceptsMenuPane')) {
      return this;
    } else {
      var currentMenu = this.get('menuPane');
      if (currentMenu === pane) return this; // nothing to do

      this.set('menuPane', pane);
    }

    return this;
  },

  // .......................................................
  // KEY PANE
  //

  /**
    The current key pane. This pane receives keyboard events, shortcuts, and
    actions first, unless a menu is open. This pane is usually the highest
    ordered pane or the mainPane.

    @type SC.Pane
  */
  keyPane: null,

  /** @property
    A stack of the previous key panes.

    *IMPORTANT: Property is not observable*
  */
  previousKeyPanes: [],

  /**
    Makes the passed pane the new key pane.  If you pass null or if the pane
    does not accept key focus, then key focus will transfer to the previous
    key pane (if it is still attached), and so on down the stack.  This will
    notify both the old pane and the new root View that key focus has changed.

    @param {SC.Pane} pane
    @returns {SC.RootResponder} receiver
  */
  makeKeyPane: function(pane) {
    // Was a pane specified?
    var newKeyPane, previousKeyPane, previousKeyPanes ;

    if (pane) {
      // Does the specified pane accept being the key pane?  If not, there's
      // nothing to do.
      if (!pane.get('acceptsKeyPane')) {
        return this ;
      }
      else {
        // It does accept key pane status?  Then push the current keyPane to
        // the top of the stack and make the specified pane the new keyPane.
        // First, though, do a sanity-check to make sure it's not already the
        // key pane, in which case we have nothing to do.
        previousKeyPane = this.get('keyPane') ;
        if (previousKeyPane === pane) {
          return this ;
        }
        else {
          if (previousKeyPane) {
            previousKeyPanes = this.get('previousKeyPanes') ;
            previousKeyPanes.push(previousKeyPane) ;
          }

          newKeyPane = pane ;
        }
      }
    }
    else {
      // No pane was specified?  Then pop the previous key pane off the top of
      // the stack and make it the new key pane, assuming that it's still
      // attached and accepts key pane (its value for acceptsKeyPane might
      // have changed in the meantime).  Otherwise, we'll keep going up the
      // stack.
      previousKeyPane = this.get('keyPane') ;
      previousKeyPanes = this.get('previousKeyPanes') ;

      newKeyPane = null ;
      var candidate;
      while (previousKeyPanes.length > 0) {
        candidate = previousKeyPanes.pop();
        if (candidate.get('isPaneAttached')  &&  candidate.get('acceptsKeyPane')) {
          newKeyPane = candidate ;
          break ;
        }
      }
    }


    // If we found an appropriate candidate, make it the new key pane.
    // Otherwise, make the main pane the key pane (if it accepts it).
    if (!newKeyPane) {
      var mainPane = this.get('mainPane') ;
      if (mainPane && mainPane.get('acceptsKeyPane')) newKeyPane = mainPane ;
    }

    // now notify old and new key views of change after edit
    if (previousKeyPane) previousKeyPane.willLoseKeyPaneTo(newKeyPane) ;
    if (newKeyPane) newKeyPane.willBecomeKeyPaneFrom(previousKeyPane) ;

    this.set('keyPane', newKeyPane) ;

    if (newKeyPane) newKeyPane.didBecomeKeyPaneFrom(previousKeyPane) ;
    if (previousKeyPane) previousKeyPane.didLoseKeyPaneTo(newKeyPane) ;

    return this ;
  },

  // ..........................................................
  // VIEWPORT STATE
  //

  /**
    The last known window size.
    @type Rect
    @isReadOnly
  */
  currentWindowSize: null,

  /**
    Computes the window size from the DOM.

    @returns Rect
  */
    computeWindowSize: function() {
      var size, bod, docElement;
      if(!this._bod || !this._docElement){
        bod = document.body;
        docElement = document.documentElement;
        this._bod=bod;
        this._docElement=docElement;
      }else{
        bod = this._bod;
        docElement = this._docElement;
      }
      if (window.innerHeight) {
        size = {
          width: window.innerWidth,
          height: window.innerHeight
        } ;
      } else if (docElement && docElement.clientHeight) {
        size = {
          width: docElement.clientWidth,
          height: docElement.clientHeight
        };
      } else if (bod) {
        size = {
          width: bod.clientWidth,
          height: bod.clientHeight
        } ;
      }
      return size;
    },

  /**
    On window resize, notifies panes of the change.

    @returns {Boolean}
  */
  resize: function() {
    this._resize();
    //this.invokeLater(this._resize, 10);
    return YES; //always allow normal processing to continue.
  },

  _resize: function() {
    // calculate new window size...
    var newSize = this.computeWindowSize(), oldSize = this.get('currentWindowSize');
    this.set('currentWindowSize', newSize); // update size

    if (!SC.rectsEqual(newSize, oldSize)) {
      //Notify orientation change. This is faster than waiting for the orientation
      //change event.
      SC.device.windowSizeDidChange(newSize);

      // notify panes
      if (this.panes) {
        SC.run(function() {
          this.panes.invoke('windowSizeDidChange', oldSize, newSize) ;
        }, this);
      }
    }
  },

  /**
    Indicates whether or not the window currently has focus.  If you need
    to do something based on whether or not the window is in focus, you can
    setup a binding or observer to this property.  Note that the SproutCore
    automatically adds an sc-focus or sc-blur CSS class to the body tag as
    appropriate.  If you only care about changing the appearance of your
    controls, you should use those classes in your CSS rules instead.
  */
  hasFocus: NO,

  /**
    Handle window focus.  Change hasFocus and add sc-focus CSS class
    (removing sc-blur).  Also notify panes.
  */
  focus: function(evt) {
    
    if (!this.get('hasFocus')) {
      SC.$('body').addClass('sc-focus').removeClass('sc-blur');

      // If the app is getting focus again set the first responder to the first
      // valid firstResponder view in the view's tree
<<<<<<< HEAD
      if(!SC.browser.msie && !SC.TABBING_ONLY_INSIDE_DOCUMENT){
        var mainPane = this.get('mainPane'),
            nextValidKeyView = mainPane ? mainPane.get('nextValidKeyView') : null;
        if (nextValidKeyView) mainPane.makeFirstResponder(nextValidKeyView);
=======
      if(!SC.TABBING_ONLY_INSIDE_DOCUMENT && !SC.browser.isIE8OrLower){
        var keyPane = SC.RootResponder.responder.get('keyPane');
        if (keyPane) {
          var nextValidKeyView = keyPane.get('nextValidKeyView');
          if (nextValidKeyView) keyPane.makeFirstResponder(nextValidKeyView);
        }
>>>>>>> 15e8330f
      }

      SC.run(function() {
        this.set('hasFocus', YES);
      }, this);
    }
    return YES ; // allow default
  },

  /**
    Handle window focus event for IE. Listening to the focus event is not
    reliable as per every focus event you receive you immediately get a blur
    event (Only on IE of course ;)
  */
  focusin: function(evt) {
    if(this._focusTimeout) clearTimeout(this._focusTimeout);
    this.focus(evt);
  },

  /**
    Handle window blur event for IE. Listening to the focus event is not
    reliable as per every focus event you receive you immediately get a blur
    event (Only on IE of course ;)
  */
  focusout: function(evt) {
    var that = this;
    this._focusTimeout = setTimeout(function(){that.blur(evt);}, 300);
  },


  /**
    Handle window focus.  Change hasFocus and add sc-focus CSS class (removing
    sc-blur).  Also notify panes.
  */
  blur: function(evt) {
    if (this.get('hasFocus')) {
      SC.$('body').addClass('sc-blur').removeClass('sc-focus');

      SC.run(function() {
        this.set('hasFocus', NO);
      }, this);
    }
    return YES ; // allow default
  },

  dragDidStart: function(drag) {
    this._mouseDownView = drag ;
    this._drag = drag ;
  },

  // .......................................................
  // ACTIONS
  //

  /**
    Set this to a delegate object that can respond to actions as they are sent
    down the responder chain.

    @type SC.Object
  */
  defaultResponder: null,

  /**
    Route an action message to the appropriate responder.  This method will
    walk the responder chain, attempting to find a responder that implements
    the action name you pass to this method.  Set 'target' to null to search
    the responder chain.

    **IMPORTANT**: This method's API and implementation will likely change
    significantly after SproutCore 1.0 to match the version found in
    SC.ResponderContext.

    You generally should not call or override this method in your own
    applications.

    @param {String} action The action to perform - this is a method name.
    @param {SC.Responder} target object to set method to (can be null)
    @param {Object} sender The sender of the action
    @param {SC.Pane} pane optional pane to start search with
    @param {Object} context optional. only passed to ResponderContexts
    @returns {Boolean} YES if action was performed, NO otherwise
    @test in targetForAction
  */
  sendAction: function( action, target, sender, pane, context, firstResponder) {
    target = this.targetForAction(action, target, sender, pane, firstResponder) ;

    // HACK: If the target is a ResponderContext, forward the action.
    if (target && target.isResponderContext) {
      return !!target.sendAction(action, sender, context, firstResponder);
    } else return target && target.tryToPerform(action, sender);
  },

  _responderFor: function(target, methodName, firstResponder) {
    var defaultResponder = target ? target.get('defaultResponder') : null;

    if (target) {
      target = firstResponder || target.get('firstResponder') || target;
      do {
        if (target.respondsTo(methodName)) return target ;
      } while ((target = target.get('nextResponder'))) ;
    }

    // HACK: Eventually we need to normalize the sendAction() method between
    // this and the ResponderContext, but for the moment just look for a
    // ResponderContext as the defaultResponder and return it if present.
    if (typeof defaultResponder === SC.T_STRING) {
      defaultResponder = SC.objectForPropertyPath(defaultResponder);
    }

    if (!defaultResponder) return null;
    else if (defaultResponder.isResponderContext) return defaultResponder;
    else if (defaultResponder.respondsTo(methodName)) return defaultResponder;
    else return null;
  },

  /**
    Attempts to determine the initial target for a given action/target/sender
    tuple.  This is the method used by sendAction() to try to determine the
    correct target starting point for an action before trickling up the
    responder chain.

    You send actions for user interface events and for menu actions.

    This method returns an object if a starting target was found or null if no
    object could be found that responds to the target action.

    Passing an explicit target or pane constrains the target lookup to just
    them; the defaultResponder and other panes are *not* searched.

    @param {Object|String} target or null if no target is specified
    @param {String} method name for target
    @param {Object} sender optional sender
    @param {SC.Pane} optional pane
    @param {firstResponder} a first responder to use
    @returns {Object} target object or null if none found
  */
  targetForAction: function(methodName, target, sender, pane, firstResponder) {

    // 1. no action, no target...
    if (!methodName || (SC.typeOf(methodName) !== SC.T_STRING)) {
      return null ;
    }

    // 2. an explicit target was passed...
    if (target) {
      if (SC.typeOf(target) === SC.T_STRING) {
        target =  SC.objectForPropertyPath(target) ||
                  SC.objectForPropertyPath(target, sender);
      }

      if (target && !target.isResponderContext) {
        if (target.respondsTo && !target.respondsTo(methodName)) {
          target = null ;
        } else if (SC.typeOf(target[methodName]) !== SC.T_FUNCTION) {
          target = null ;
        }
      }

      return target ;
    }

    // 3. an explicit pane was passed...
    if (pane) {
      target = this._responderFor(pane, methodName, firstResponder);
      if (target) return target;
    }

    // 4. no target or pane passed... try to find target in the active panes
    // and the defaultResponder
    var keyPane = this.get('keyPane'), mainPane = this.get('mainPane') ;

    // ...check key and main panes first
    if (keyPane && (keyPane !== pane)) {
      target = this._responderFor(keyPane, methodName) ;
    }
    if (!target && mainPane && (mainPane !== keyPane)) {
      target = this._responderFor(mainPane, methodName) ;
    }

    // ...still no target? check the defaultResponder...
    if (!target && (target = this.get('defaultResponder'))) {
      if (SC.typeOf(target) === SC.T_STRING) {
        target = SC.objectForPropertyPath(target) ;
        if (target) this.set('defaultResponder', target) ; // cache if found
      }
      if (target && !target.isResponderContext) {
        if (target.respondsTo && !target.respondsTo(methodName)) {
          target = null ;
        } else if (SC.typeOf(target[methodName]) !== SC.T_FUNCTION) {
          target = null ;
        }
      }
    }

    return target ;
  },

  /**
    Finds the view that appears to be targeted by the passed event.  This only
    works on events with a valid target property.

    @param {SC.Event} evt
    @returns {SC.View} view instance or null
  */
  targetViewForEvent: function(evt) {
    return evt.target ? SC.$(evt.target).view()[0] : null ;
  },

  /**
    Attempts to send an event down the responder chain.  This method will
    invoke the sendEvent() method on either the keyPane or on the pane owning
    the target view you pass in.  It will also automatically begin and end
    a new run loop.

    If you want to trap additional events, you should use this method to
    send the event down the responder chain.

    @param {String} action
    @param {SC.Event} evt
    @param {Object} target
    @returns {Object} object that handled the event or null if not handled
  */
  sendEvent: function(action, evt, target) {
    var pane, ret ;

    SC.run(function() {
      // get the target pane
      if (target) pane = target.get('pane') ;
      else pane = this.get('menuPane') || this.get('keyPane') || this.get('mainPane') ;

      // if we found a valid pane, send the event to it
      ret = (pane) ? pane.sendEvent(action, evt, target) : null ;
    }, this);

    return ret ;
  },

  // .......................................................
  // EVENT LISTENER SETUP
  //

  /**
    Default method to add an event listener for the named event.  If you simply
    need to add listeners for a type of event, you can use this method as
    shorthand.  Pass an array of event types to listen for and the element to
    listen in.  A listener will only be added if a handler is actually installed
    on the RootResponder (or receiver) of the same name.

    @param {Array} keyNames
    @param {Element} target
    @param {Object} receiver - optional if you don't want 'this'
    @param {Boolean} useCapture
    @returns {SC.RootResponder} receiver
  */
  listenFor: function(keyNames, target, receiver, useCapture) {
    receiver = receiver ? receiver : this;
    keyNames.forEach( function(keyName) {
      var method = receiver[keyName] ;
      if (method) SC.Event.add(target, keyName, receiver, method, null, useCapture) ;
    },this) ;
    target = null ;
    return receiver ;
  },

  /**
    Called when the document is ready to begin handling events.  Setup event
    listeners in this method that you are interested in observing for your
    particular platform.  Be sure to call sc_super().

    @returns {void}
  */
  setup: function() {
    // handle touch events
    this.listenFor(['touchstart', 'touchmove', 'touchend', 'touchcancel'], document);

    // handle basic events
    this.listenFor(['keydown', 'keyup', 'beforedeactivate', 'mousedown', 'mouseup', 'click', 'dblclick', 'mousemove', 'selectstart', 'contextmenu'], document)
        .listenFor(['resize'], window);

    if(SC.browser.isIE8OrLower) this.listenFor(['focusin', 'focusout'], document);
    else this.listenFor(['focus', 'blur'], window);

    // handle animation events
    this.listenFor(['webkitAnimationStart', 'webkitAnimationIteration', 'webkitAnimationEnd'], document);

    // CSS Transitions
    if (SC.platform.supportsCSSTransitions) {
      this.listenFor(['transitionend', SC.platform.cssPrefix+'TransitionEnd'], document);
    }

    // handle special case for keypress- you can't use normal listener to block the backspace key on Mozilla
    if (this.keypress) {
      if (SC.CAPTURE_BACKSPACE_KEY && SC.browser.mozilla) {
        var responder = this ;
        document.onkeypress = function(e) {
          e = SC.Event.normalizeEvent(e);
          return responder.keypress.call(responder, e);
        };

        // SC.Event.add(window, 'unload', this, function() { document.onkeypress = null; }); // be sure to cleanup memory leaks

      // Otherwise, just add a normal event handler.
      } else SC.Event.add(document, 'keypress', this, this.keypress);
    }

    // handle these two events specially in IE
    ['drag', 'selectstart'].forEach(function(keyName) {
      var method = this[keyName] ;
      if (method) {
        if (SC.browser.msie) {
          var responder = this ;
          document.body['on' + keyName] = function(e) {
            // return method.call(responder, SC.Event.normalizeEvent(e));
            return method.call(responder, SC.Event.normalizeEvent(event || window.event)); // this is IE :(
          };

          // be sure to cleanup memory leaks
           SC.Event.add(window, 'unload', this, function() {
            document.body['on' + keyName] = null;
          });

        } else {
          SC.Event.add(document, keyName, this, method);
        }
      }
    }, this);

    var mousewheel = 'mousewheel';

    // Firefox emits different mousewheel events than other browsers
    if (SC.browser.mozilla) {
      // For Firefox <3.5, subscribe to DOMMouseScroll events
      if (SC.browser.compareVersion(1,9,1) < 0) {
        mousewheel = 'DOMMouseScroll';

      // For Firefox 3.5 and greater, we can listen for MozMousePixelScroll,
      // which supports pixel-precision scrolling devices, like MacBook
      // trackpads.
      } else {
        mousewheel = 'MozMousePixelScroll';
      }
    }
    SC.Event.add(document, mousewheel, this, this.mousewheel);

    // do some initial set
    this.set('currentWindowSize', this.computeWindowSize()) ;
    // window.focus()
    //debugger;

    if (SC.browser.mobileSafari) {

      // If the browser is identifying itself as a touch-enabled browser, but
      // touch events are not present, assume this is a desktop browser doing
      // user agent spoofing and simulate touch events automatically.
      if (SC.platform && !SC.platform.touch) {
        SC.platform.simulateTouchEvents();
      }

      // Monkey patch RunLoop if we're in MobileSafari
      var f = SC.RunLoop.prototype.endRunLoop, patch;

      patch = function() {
        // Call original endRunLoop implementation.
        if (f) f.apply(this, arguments);

        // This is a workaround for a bug in MobileSafari.
        // Specifically, if the target of a touchstart event is removed from the DOM,
        // you will not receive future touchmove or touchend events. What we do is, at the
        // end of every runloop, check to see if the target of any touches has been removed
        // from the DOM. If so, we re-append it to the DOM and hide it. We then mark the target
        // as having been moved, and it is de-allocated in the corresponding touchend event.
        var touches = SC.RootResponder.responder._touches, touch, elem, target, textNode, view, found = NO;
        if (touches) {
          // Iterate through the touches we're currently tracking
          for (touch in touches) {
            if (touches[touch]._rescuedElement) continue; // only do once

            target = elem = touches[touch].target;

            // Travel up the hierarchy looking for the document body
            while (elem && (elem = elem.parentNode) && !found) {
              found = (elem === document.body);
            }

            // If we aren't part of the body, move the element back
            // but make sure we hide it from display.
            if (!found && target) {

              // Actually clone this node and replace it in the original
              // layer if needed
              if (target.parentNode && target.cloneNode) {
                var clone = target.cloneNode(true);
                target.parentNode.replaceChild(clone, target);
                target.swapNode = clone; // save for restore later
              }

              // Create a holding pen if needed for these views...
              var pen = SC.touchHoldingPen;
              if (!pen) {
                pen = SC.touchHoldingPen = document.createElement('div');
                pen.style.display = 'none';
                document.body.appendChild(pen);
              }

              // move element back into document...
              pen.appendChild(target);

              // // In MobileSafari, our target can sometimes
              // // be a text node, so make sure we handle that case.
              // textNode = (target.nodeType === 3);
              //
              // if (textNode && target.parentElement) {
              //   // Hide the text node's parent element if it has one
              //   target = target.parentElement;
              //   target.style.display = 'none';
              // } else if (textNode) {
              //   // We have a text node with no containing element,
              //   // so just erase its text content.
              //   target.nodeValue = '';
              // } else {
              //   // Standard Element, just toggle its display off.
              //   target.style.display = 'none';
              // }
              //
              // // Now move the captured and hidden element back to the DOM.
              // document.body.appendChild(target);

              // ...and save the element to be garbage collected on
              // touchEnd.
              touches[touch]._rescuedElement = target;
            }
          }
        }
      };
      SC.RunLoop.prototype.endRunLoop = patch;
    }
  },

  // ................................................................................
  // TOUCH SUPPORT
  //
  /*
    This touch support is written to meet the following specifications. They are actually
    simple, but I decided to write out in great detail all of the rules so there would
    be no confusion.

    There are three events: touchStart, touchEnd, touchDragged. touchStart and End are called
    individually for each touch. touchDragged events are sent to whatever view owns the touch
    event
  */

  /**
    @private
    A map from views to internal touch entries.

    Note: the touch entries themselves also reference the views.
  */
  _touchedViews: {},

  /**
    @private
    A map from internal touch ids to the touch entries themselves.

    The touch entry ids currently come from the touch event's identifier.
  */
  _touches: {},

  /**
    Returns the touches that are registered to the specified view or responder; undefined if none.

    When views receive a touch event, they have the option to subscribe to it.
    They are then mapped to touch events and vice-versa. This returns touches mapped to the view.
  */
  touchesForView: function(view) {
    if (this._touchedViews[SC.guidFor(view)]) {
      return this._touchedViews[SC.guidFor(view)].touches;
    }
  },

  /**
    Computes a hash with x, y, and d (distance) properties, containing the average position
    of all touches, and the average distance of all touches from that average.

    This is useful for implementing scaling.
  */
  averagedTouchesForView: function(view, added) {
    var t = this.touchesForView(view),

    // cache per view to avoid gc
    averaged = view._scrr_averagedTouches || (view._scrr_averagedTouches = {});

    if ((!t || t.length === 0) && !added) {
      averaged.x = 0;
      averaged.y = 0;
      averaged.d = 0;
      averaged.touchCount = 0;

    } else {
      // make array of touches using cached array
      var touches = this._averagedTouches_touches || (this._averagedTouches_touches = []);
      touches.length = 0;

      // copy touches into array
      if (t) {
        var i, len = t.length;
        for(i = 0; i < len; i++) {
          touches.push(t[i]);
        }
      }

      // add added if needed
      if (added) touches.push(added);

      // prepare variables for looping
      var idx, touch,
          ax = 0, ay = 0, dx, dy, ad = 0;
      len = touches.length;

      // first, add
      for (idx = 0; idx < len; idx++) {
        touch = touches[idx];
        ax += touch.pageX; ay += touch.pageY;
      }

      // now, average
      ax /= len;
      ay /= len;

      // distance
      for (idx = 0; idx < len; idx++) {
        touch = touches[idx];

        // get distance from average
        dx = Math.abs(touch.pageX - ax);
        dy = Math.abs(touch.pageY - ay);

        // Pythagoras was clever...
        ad += Math.pow(dx * dx + dy * dy, 0.5);
      }

      // average
      ad /= len;

      averaged.x = ax;
      averaged.y = ay;
      averaged.d = ad;
      averaged.touchCount = len;
    }

    return averaged;
  },

  assignTouch: function(touch, view) {
    // sanity-check
    if (touch.hasEnded) throw "Attempt to assign a touch that is already finished.";

    // unassign from old view if necessary
    if (touch.view === view) return;
    if (touch.view) {
      this.unassignTouch(touch);
    }

    // create view entry if needed
    if (!this._touchedViews[SC.guidFor(view)]) {
      this._touchedViews[SC.guidFor(view)] = {
        view: view,
        touches: SC.CoreSet.create([]),
        touchCount: 0
      };
      view.set("hasTouch", YES);
    }

    // add touch
    touch.view = view;
    this._touchedViews[SC.guidFor(view)].touches.add(touch);
    this._touchedViews[SC.guidFor(view)].touchCount++;
  },

  unassignTouch: function(touch) {
    // find view entry
    var view, viewEntry;

    // get view
    if (!touch.view) return; // touch.view should===touch.touchResponder eventually :)
    view = touch.view;

    // get view entry
    viewEntry = this._touchedViews[SC.guidFor(view)];
    viewEntry.touches.remove(touch);
    viewEntry.touchCount--;

    // remove view entry if needed
    if (viewEntry.touchCount < 1) {
      view.set("hasTouch", NO);
      viewEntry.view = null;
      delete this._touchedViews[SC.guidFor(view)];
    }

    // clear view
    touch.view = undefined;
  },

  _flushQueuedTouchResponder: function(){
    if (this._queuedTouchResponder) {
      var queued = this._queuedTouchResponder;
      this._queuedTouchResponder = null;
      this.makeTouchResponder.apply(this, queued);
    }
  },

  /**
    The touch responder for any given touch is the view which will receive touch events
    for that touch. Quite simple.

    makeTouchResponder takes a potential responder as an argument, and, by calling touchStart on each
    nextResponder, finds the actual responder. As a side-effect of how it does this, touchStart is called
    on the new responder before touchCancelled is called on the old one (touchStart has to accept the touch
    before it can be considered cancelled).

    You usually don't have to think about this at all. However, if you don't want your view to,
    for instance, prevent scrolling in a ScrollView, you need to make sure to transfer control
    back to the previous responder:

        if (Math.abs(touch.pageY - touch.startY) > this.MAX_SWIPE)
          touch.restoreLastTouchResponder();

    You don't call makeTouchResponder on RootResponder directly. Instead, it gets called for you
    when you return YES to captureTouch or touchStart.

    You do, however, use a form of makeTouchResponder to return to a previous touch responder. Consider
    a button view inside a ScrollView: if the touch moves too much, the button should give control back
    to the scroll view.

        if (Math.abs(touch.pageX - touch.startX) > 4) {
          if (touch.nextTouchResponder)
            touch.makeTouchResponder(touch.nextTouchResponder);
        }

    This will give control back to the containing view. Maybe you only want to do it if it is a ScrollView?

        if (
          Math.abs(touch.pageX - touch.startX) > 4 &&
          touch.nextTouchResponder &&
          touch.nextTouchResponder.isScrollable
        )
          touch.makeTouchResponder(touch.nextTouchResponder);

    Possible gotcha: while you can do touch.nextTouchResponder, the responders are not chained in a linked list like
    normal responders, because each touch has its own responder stack. To navigate through the stack (or, though
    it is not recommended, change it), use touch.touchResponders (the raw stack array).

    makeTouchResponder is called with an event object. However, it usually triggers custom touchStart/touchCancelled
    events on the views. The event object is passed so that functions such as stopPropagation may be called.
  */
  makeTouchResponder: function(touch, responder, shouldStack, upViewChain) {

    // In certain cases (SC.Gesture being one), we have to call makeTouchResponder
    // from inside makeTouchResponder so we queue it up here.
    if (this._isMakingTouchResponder) {
      this._queuedTouchResponder = [touch, responder, shouldStack, upViewChain];
      return;
    }
    this._isMakingTouchResponder = YES;


    var stack = touch.touchResponders, touchesForView;

    // find the actual responder (if any, I suppose)
    // note that the pane's sendEvent function is slightly clever:
    // if the target is already touch responder, it will just return it without calling touchStart
    // we must do the same.
    if (touch.touchResponder === responder) {
      this._isMakingTouchResponder = NO;
      this._flushQueuedTouchResponder();
      return;
    }

    // send touchStart
    // get the target pane
    var pane;
    if (responder) pane = responder.get('pane') ;
    else pane = this.get('keyPane') || this.get('mainPane') ;

    // if the responder is not already in the stack...

    if (stack.indexOf(responder) < 0) {
      // if we need to go up the view chain, do so
      if (upViewChain) {
        // if we found a valid pane, send the event to it
        try {
          responder = (pane) ? pane.sendEvent("touchStart", touch, responder) : null ;
        } catch (e) {
          SC.Logger.error("Error in touchStart: " + e);
          responder = null;
        }
      } else {

        if (responder && ((responder.get ? responder.get("acceptsMultitouch") : responder.acceptsMultitouch) || !responder.hasTouch)) {
          if (!responder.touchStart(touch)) responder = null;
        } else {
          // do nothing; the responder is the responder, and may stay the responder, and all will be fine
        }
      }
    }

    // if the item is in the stack, we will go to it (whether shouldStack is true or not)
    // as it is already stacked
    if (!shouldStack || (stack.indexOf(responder) > -1 && stack[stack.length - 1] !== responder)) {
      // first, we should unassign the touch. Note that we only do this IF WE ARE removing
      // the current touch responder. Otherwise we cause all sorts of headaches; why? Because,
      // if we are not (suppose, for instance, that it is stacked), then the touch does not
      // get passed back to the touch responder-- even while it continues to get events because
      // the touchResponder is still set!
      this.unassignTouch(touch);

      // pop all other items
      var idx = stack.length - 1, last = stack[idx];
      while (last && last !== responder) {
        // unassign the touch
        touchesForView = this.touchesForView(last); // won't even exist if there are no touches

        // send touchCancelled (or, don't, if the view doesn't accept multitouch and it is not the last touch)
        if ((last.get ? last.get("acceptsMultitouch") : last.acceptsMultitouch) || !touchesForView) {
          if (last.touchCancelled) last.touchCancelled(touch);
        }

        // go to next (if < 0, it will be undefined, so lovely)
        idx--;
        last = stack[idx];

        // update responders (for consistency)
        stack.pop();

        touch.touchResponder = stack[idx];
        touch.nextTouchResponder = stack[idx - 1];
      }

    }

    // now that we've popped off, we can push on
    if (responder) {
      this.assignTouch(touch, responder);

      // keep in mind, it could be one we popped off _to_ above...
      if (responder !== touch.touchResponder) {
        stack.push(responder);

        // update responder helpers
        touch.touchResponder = responder;
        touch.nextTouchResponder = stack[stack.length - 2];
      }
    }


    this._isMakingTouchResponder = NO;
    this._flushQueuedTouchResponder();

  },

  /**
    captureTouch is used to find the view to handle a touch. It starts at the starting point and works down
    to the touch's target, looking for a view which captures the touch. If no view is found, it uses the target
    view.

    Then, it triggers a touchStart event starting at whatever the found view was; this propagates up the view chain
    until a view responds YES. This view becomes the touch's owner.

    You usually do not call captureTouch, and if you do call it, you'd call it on the touch itself:
    touch.captureTouch(startingPoint, shouldStack)

    If shouldStack is YES, the previous responder will be kept so that it may be returned to later.
  */
  captureTouch: function(touch, startingPoint, shouldStack) {
    if (!startingPoint) startingPoint = this;

    var target = touch.targetView, view = target,
        chain = [], idx, len;

    if (SC.LOG_TOUCH_EVENTS) {
      SC.Logger.info('  -- Received one touch on %@'.fmt(target.toString()));
    }
    // work up the chain until we get the root
    while (view && (view !== startingPoint)) {
      chain.unshift(view);
      view = view.get('nextResponder');
    }

    // work down the chain
    for (len = chain.length, idx = 0; idx < len; idx++) {
      view = chain[idx];
      if (SC.LOG_TOUCH_EVENTS) SC.Logger.info('  -- Checking %@ for captureTouch response…'.fmt(view.toString()));

      // see if it captured the touch
      if (view.tryToPerform('captureTouch', touch)) {
        if (SC.LOG_TOUCH_EVENTS) SC.Logger.info('   -- Making %@ touch responder because it returns YES to captureTouch'.fmt(view.toString()));

        // if so, make it the touch's responder
        this.makeTouchResponder(touch, view, shouldStack, YES); // triggers touchStart/Cancel/etc. event.
        return; // and that's all we need
      }
    }

    if (SC.LOG_TOUCH_EVENTS) SC.Logger.info("   -- Didn't find a view that returned YES to captureTouch, so we're calling touchStart");
    // if we did not capture the touch (obviously we didn't)
    // we need to figure out what view _will_
    // Thankfully, makeTouchResponder does exactly that: starts at the view it is supplied and keeps calling startTouch
    this.makeTouchResponder(touch, target, shouldStack, YES);
  },

  /** @private
    Artificially calls endTouch for any touch which is no longer present. This is necessary because
    _sometimes_, WebKit ends up not sending endtouch.
  */
  endMissingTouches: function(presentTouches) {
    var idx, len = presentTouches.length, map = {}, end = [];

    // make a map of what touches _are_ present
    for (idx = 0; idx < len; idx++) {
      map[presentTouches[idx].identifier] = YES;
    }

    // check if any of the touches we have recorded are NOT present
    for (idx in this._touches) {
      var id = this._touches[idx].identifier;
      if (!map[id]) end.push(this._touches[idx]);
    }

    // end said touches
    for (idx = 0, len = end.length; idx < len; idx++) {
      this.endTouch(end[idx]);
      this.finishTouch(end[idx]);
    }
  },

  _touchCount: 0,
  /** @private
    Ends a specific touch (for a bit, at least). This does not "finish" a touch; it merely calls
    touchEnd, touchCancelled, etc. A re-dispatch (through recapture or makeTouchResponder) will terminate
    the process; it would have to be restarted separately, through touch.end().
  */
  endTouch: function(touchEntry, action, evt) {
    if (!action) { action = "touchEnd"; }

    var responderIdx, responders, responder, originalResponder;

    // unassign
    this.unassignTouch(touchEntry);

    // call end for all items in chain
    if (touchEntry.touchResponder) {
      originalResponder = touchEntry.touchResponder;

      responders = touchEntry.touchResponders;
      responderIdx = responders.length - 1;
      responder = responders[responderIdx];
      while (responder) {
        if (responder[action]) { responder[action](touchEntry, evt); }

        // check to see if the responder changed, and stop immediately if so.
        if (touchEntry.touchResponder !== originalResponder) { break; }

        // next
        responderIdx--;
        responder = responders[responderIdx];
        action = "touchCancelled"; // any further ones receive cancelled
      }
    }
  },

  /**
    @private
    "Finishes" a touch. That is, it eradicates it from our touch entries and removes all responder, etc. properties.
  */
  finishTouch: function(touch) {
    var elem;

    // ensure the touch is indeed unassigned.
    this.unassignTouch(touch);

    // If we rescued this touch's initial element, we should remove it
    // from the DOM and garbage collect now. See setup() for an
    // explanation of this bug/workaround.
    if (elem = touch._rescuedElement) {
      if (elem.swapNode && elem.swapNode.parentNode) {
        elem.swapNode.parentNode.replaceChild(elem, elem.swapNode);
      } else if (elem.parentNode === SC.touchHoldingPen) {
        SC.touchHoldingPen.removeChild(elem);
      }
      delete touch._rescuedElement;
      elem.swapNode = null;
      elem = null;
    }


    // clear responders (just to be thorough)
    touch.touchResponders = null;
    touch.touchResponder = null;
    touch.nextTouchResponder = null;
    touch.hasEnded = YES;

    // and remove from our set
    if (this._touches[touch.identifier]) delete this._touches[touch.identifier];
  },

  /** @private
    Called when the user touches their finger to the screen. This method
    dispatches the touchstart event to the appropriate view.

    We may receive a touchstart event for each touch, or we may receive a
    single touchstart event with multiple touches, so we may have to dispatch
    events to multiple views.

    @param {Event} evt the event
    @returns {Boolean}
  */
  touchstart: function(evt) {
    // Starting iOS5 touch events are handled by textfields. 
    // As a workaround just let the browser to use the default behavior.
    if(this.ignoreTouchHandle(evt)) return YES;
    
    
    var hidingTouchIntercept = NO;

    SC.run(function() {
      // sometimes WebKit is a bit... iffy:
      this.endMissingTouches(evt.touches);

      // as you were...
      // loop through changed touches, calling touchStart, etc.
      var idx, touches = evt.changedTouches, len = touches.length,
          target, view, touch, touchEntry;

      // prepare event for touch mapping.
      evt.touchContext = this;

      // Loop through each touch we received in this event
      for (idx = 0; idx < len; idx++) {
        touch = touches[idx];

        // Create an SC.Touch instance for every touch.
        touchEntry = SC.Touch.create(touch, this);

        // skip the touch if there was no target
        if (!touchEntry.targetView) continue;

        // account for hidden touch intercept (passing through touches, etc.)
        if (touchEntry.hidesTouchIntercept) hidingTouchIntercept = YES;

        // set timestamp
        touchEntry.timeStamp = evt.timeStamp;

        // Store the SC.Touch object. We use the identifier property (provided
        // by the browser) to disambiguate between touches. These will be used
        // later to determine if the touches have changed.
        this._touches[touch.identifier] = touchEntry;

        // set the event (so default action, etc. can be stopped)
        touchEntry.event = evt; // will be unset momentarily

        // send out event thing: creates a chain, goes up it, then down it,
        // with startTouch and cancelTouch. in this case, only startTouch, as
        // there are no existing touch responders. We send the touchEntry
        // because it is cached (we add the helpers only once)
        this.captureTouch(touchEntry, this);

        // Unset the reference to the original event so we can garbage collect.
        touchEntry.event = null;
      }
    }, this);


    // hack for text fields
    if (hidingTouchIntercept) {
      return YES;
    }

    return evt.hasCustomEventHandling;
  },

  /**
    @private
    used to keep track of when a specific type of touch event was last handled, to see if it needs to be re-handled
  */
  touchmove: function(evt) {
    // Starting iOS5 touch events are handled by textfields. 
    // As a workaround just let the browser to use the default behavior.
    if(this.ignoreTouchHandle(evt)) return YES;
    
    SC.run(function() {
      // pretty much all we gotta do is update touches, and figure out which views need updating.
      var touches = evt.changedTouches, touch, touchEntry,
          idx, len = touches.length, view, changedTouches, viewTouches, firstTouch,
          changedViews = {}, loc, guid, hidingTouchIntercept = NO;

      if (this._drag) {
        touch = SC.Touch.create(evt.changedTouches[0], this);
        this._drag.tryToPerform('mouseDragged', touch);
      }

      // figure out what views had touches changed, and update our internal touch objects
      for (idx = 0; idx < len; idx++) {
        touch = touches[idx];

        // get our touch
        touchEntry = this._touches[touch.identifier];

        // we may have no touch entry; this can happen if somehow the touch came to a non-SC area.
        if (!touchEntry) {
          continue;
        }

        if (touchEntry.hidesTouchIntercept) hidingTouchIntercept = YES;

        // update touch
        touchEntry.pageX = touch.pageX;
        touchEntry.pageY = touch.pageY;
        touchEntry.clientX = touch.clientX;
        touchEntry.clientY = touch.clientY;
        touchEntry.screenX = touch.screenX;
        touchEntry.screenY = touch.screenY;
        touchEntry.timeStamp = evt.timeStamp;
        touchEntry.event = evt;

        // if the touch entry has a view
        if (touchEntry.touchResponder) {
          view = touchEntry.touchResponder;

          guid = SC.guidFor(view);
          // create a view entry
          if (!changedViews[guid]) changedViews[guid] = { "view": view, "touches": [] };

          // add touch
          changedViews[guid].touches.push(touchEntry);
        }
      }

      // HACK: DISABLE OTHER TOUCH DRAGS WHILE MESSING WITH TEXT FIELDS
      if (hidingTouchIntercept) {
        evt.allowDefault();
        return YES;
      }

      // loop through changed views and send events
      for (idx in changedViews) {
        // get info
        view = changedViews[idx].view;
        changedTouches = changedViews[idx].touches;

        // prepare event; note that views often won't use this method anyway (they'll call touchesForView instead)
        evt.viewChangedTouches = changedTouches;

        // the first VIEW touch should be the touch info sent
        viewTouches = this.touchesForView(view);
        firstTouch = viewTouches.firstObject();
        evt.pageX = firstTouch.pageX;
        evt.pageY = firstTouch.pageY;
        evt.clientX = firstTouch.clientX;
        evt.clientY = firstTouch.clientY;
        evt.screenX = firstTouch.screenX;
        evt.screenY = firstTouch.screenY;
        evt.touchContext = this; // so it can call touchesForView

        // and go
        view.tryToPerform("touchesDragged", evt, viewTouches);
      }

      // clear references to event
      touches = evt.changedTouches;
      len = touches.length;
      for (idx = 0; idx < len; idx++) {
        touch = touches[idx];
        touchEntry = this._touches[touch.identifier];
        if (touchEntry) touchEntry.event = null;
      }
    }, this);

    return evt.hasCustomEventHandling;
  },

  touchend: function(evt) {
    var hidesTouchIntercept = NO;

    // Starting iOS5 touch events are handled by textfields. 
    // As a workaround just let the browser to use the default behavior.
    if(this.ignoreTouchHandle(evt)) return YES;
    
    SC.run(function() {
      var touches = evt.changedTouches, touch, touchEntry,
          idx, len = touches.length,
          view, elem,
          action = evt.isCancel ? "touchCancelled" : "touchEnd", a,
          responderIdx, responders, responder;

      for (idx = 0; idx < len; idx++) {
        //get touch+entry
        touch = touches[idx];
        touch.type = 'touchend';
        touchEntry = this._touches[touch.identifier];

        // check if there is an entry
        if (!touchEntry) continue;

        // continue work
        touchEntry.timeStamp = evt.timeStamp;
        touchEntry.pageX = touch.pageX;
        touchEntry.pageY = touch.pageY;
        touchEntry.clientX = touch.clientX;
        touchEntry.clientY = touch.clientY;
        touchEntry.screenX = touch.screenX;
        touchEntry.screenY = touch.screenY;
        touchEntry.type = 'touchend';
        touchEntry.event = evt;

        if (SC.LOG_TOUCH_EVENTS) SC.Logger.info('-- Received touch end');
        if (touchEntry.hidesTouchIntercept) {
          touchEntry.unhideTouchIntercept();
          hidesTouchIntercept = YES;
        }

        if (this._drag) {
          this._drag.tryToPerform('mouseUp', touch) ;
          this._drag = null ;
        }

        // unassign
        this.endTouch(touchEntry, action, evt);
        this.finishTouch(touchEntry);
      }
    }, this);


    // for text fields
    if (hidesTouchIntercept) {
      return YES;
    }

    return evt.hasCustomEventHandling;
  },

  /** @private
    Handle touch cancel event.  Works just like cancelling a touch for any other reason.
    touchend handles it as a special case (sending cancel instead of end if needed).
  */
  touchcancel: function(evt) {
    evt.isCancel = YES;
    this.touchend(evt);
  },
  
  /** @private
     Ignore Touch events on textfields and links. starting iOS 5 textfields 
     get touch events. Textfields just need to get the default focus action.
  */
  ignoreTouchHandle: function(evt) {
    if(SC.browser.isMobileSafari){
      var tag = evt.target.tagName;
      if(tag==="INPUT" || tag==="A"){
        evt.allowDefault();
        return YES;
      }
    }
    return NO;
  },

  // ..........................................................
  // KEYBOARD HANDLING
  //


  /**
    Invoked on a keyDown event that is not handled by any actual value.  This
    will get the key equivalent string and then walk down the keyPane, then
    the focusedPane, then the mainPane, looking for someone to handle it.
    Note that this will walk DOWN the view hierarchy, not up it like most.

    @returns {Object} Object that handled evet or null
  */
  attemptKeyEquivalent: function(evt) {
    var ret = null ;

    // keystring is a method name representing the keys pressed (i.e
    // 'alt_shift_escape')
    var keystring = evt.commandCodes()[0];

    // couldn't build a keystring for this key event, nothing to do
    if (!keystring) return NO;

    var menuPane = this.get('menuPane'),
        keyPane  = this.get('keyPane'),
        mainPane = this.get('mainPane');

    if (menuPane) {
      ret = menuPane.performKeyEquivalent(keystring, evt) ;
      if (ret) return ret;
    }

    // Try the keyPane.  If it's modal, then try the equivalent there but on
    // nobody else.
    if (keyPane) {
      ret = keyPane.performKeyEquivalent(keystring, evt) ;
      if (ret || keyPane.get('isModal')) return ret ;
    }

    // if not, then try the main pane
    if (!ret && mainPane && (mainPane!==keyPane)) {
      ret = mainPane.performKeyEquivalent(keystring, evt);
      if (ret || mainPane.get('isModal')) return ret ;
    }

    return ret ;
  },

  _lastModifiers: null,

  /** @private
    Modifier key changes are notified with a keydown event in most browsers.
    We turn this into a flagsChanged keyboard event.  Normally this does not
    stop the normal browser behavior.
  */
  _handleModifierChanges: function(evt) {
    // if the modifier keys have changed, then notify the first responder.
    var m;
    m = this._lastModifiers = (this._lastModifiers || { alt: false, ctrl: false, shift: false });

    var changed = false;
    if (evt.altKey !== m.alt) { m.alt = evt.altKey; changed=true; }
    if (evt.ctrlKey !== m.ctrl) { m.ctrl = evt.ctrlKey; changed=true; }
    if (evt.shiftKey !== m.shift) { m.shift = evt.shiftKey; changed=true;}
    evt.modifiers = m; // save on event

    return (changed) ? (this.sendEvent('flagsChanged', evt) ? evt.hasCustomEventHandling : YES) : YES ;
  },

  /** @private
    Determines if the keyDown event is a nonprintable or function key. These
    kinds of events are processed as keyboard shortcuts.  If no shortcut
    handles the event, then it will be sent as a regular keyDown event.
  */
  _isFunctionOrNonPrintableKey: function(evt) {
    return !!(evt.altKey || evt.ctrlKey || evt.metaKey || ((evt.charCode !== evt.which) && SC.FUNCTION_KEYS[evt.which]));
  },

  /** @private
    Determines if the event simply reflects a modifier key change.  These
    events may generate a flagsChanged event, but are otherwise ignored.
  */
  _isModifierKey: function(evt) {
    return !!SC.MODIFIER_KEYS[evt.charCode];
  },

  /** @private
    The keydown event occurs whenever the physically depressed key changes.
    This event is used to deliver the flagsChanged event and to with function
    keys and keyboard shortcuts.

    All actions that might cause an actual insertion of text are handled in
    the keypress event.
  */
  keydown: function(evt) {
    if (SC.none(evt)) return YES;
    var keyCode = evt.keyCode;
    if(SC.browser.mozilla && evt.keyCode===9){
      this.keydownCounter=1;
    }
    // Fix for IME input (japanese, mandarin).
    // If the KeyCode is 229 wait for the keyup and
    // trigger a keyDown if it is is enter onKeyup.
    if (keyCode===229){
      this._IMEInputON = YES;
      return this.sendEvent('keyDown', evt);
    }

    // If user presses the escape key while we are in the middle of a
    // drag operation, cancel the drag operation and handle the event.
    if (keyCode === 27 && this._drag) {
      this._drag.cancelDrag();
      this._drag = null;
      this._mouseDownView = null;
      return YES;
    }

    // Firefox does NOT handle delete here...
    if (SC.browser.mozilla && (evt.which === 8)) return true ;

    // modifier keys are handled separately by the 'flagsChanged' event
    // send event for modifier key changes, but only stop processing if this
    // is only a modifier change
    var ret = this._handleModifierChanges(evt),
        target = evt.target || evt.srcElement,
        forceBlock = (evt.which === 8) && !SC.allowsBackspaceToPreviousPage && (target === document.body);

    if (this._isModifierKey(evt)) return (forceBlock ? NO : ret);

    // if this is a function or non-printable key, try to use this as a key
    // equivalent.  Otherwise, send as a keyDown event so that the focused
    // responder can do something useful with the event.
    ret = YES ;
    if (this._isFunctionOrNonPrintableKey(evt)) {
      // otherwise, send as keyDown event.  If no one was interested in this
      // keyDown event (probably the case), just let the browser do its own
      // processing.

      // Arrow keys are handled in keypress for firefox
      if (keyCode>=37 && keyCode<=40 && SC.browser.mozilla) return YES;


      ret = this.sendEvent('keyDown', evt) ;

      // attempt key equivalent if key not handled
      if (!ret) {
        ret = !this.attemptKeyEquivalent(evt) ;
      } else {
        ret = evt.hasCustomEventHandling ;
        if (ret) forceBlock = NO ; // code asked explicitly to let delete go
      }
    }

    return forceBlock ? NO : ret ;
  },

  /** @private
    The keypress event occurs after the user has typed something useful that
    the browser would like to insert.  Unlike keydown, the input codes here
    have been processed to reflect that actual text you might want to insert.

    Normally ignore any function or non-printable key events.  Otherwise, just
    trigger a keyDown.
  */
  keypress: function(evt) {
    var ret,
        keyCode   = evt.keyCode,
        isFirefox = !!SC.browser.mozilla;

    if(SC.browser.mozilla && evt.keyCode===9){
      this.keydownCounter++;
      if(this.keydownCounter==2) return YES;
    }
    // delete is handled in keydown() for most browsers
    if (isFirefox && (evt.which === 8)) {
      //get the keycode and set it for which.
      evt.which = keyCode;
      ret = this.sendEvent('keyDown', evt);
      return ret ? (SC.allowsBackspaceToPreviousPage || evt.hasCustomEventHandling) : YES ;

    // normal processing.  send keyDown for printable keys...
    //there is a special case for arrow key repeating of events in FF.
    } else {
      var isFirefoxArrowKeys = (keyCode >= 37 && keyCode <= 40 && isFirefox),
          charCode           = evt.charCode;
      if ((charCode !== undefined && charCode === 0 && evt.keyCode!==9) && !isFirefoxArrowKeys) return YES;
      if (isFirefoxArrowKeys) evt.which = keyCode;

      // we only want to rethrow if this is a printable key so that we don't
      // duplicate the event sent in keydown when a modifier key is pressed
      if(isFirefoxArrowKeys || !this._isFunctionOrNonPrintableKey(evt)) return this.sendEvent('keyDown', evt) ? evt.hasCustomEventHandling:YES;
    }
  },

  keyup: function(evt) {
    // to end the simulation of keypress in firefox set the _ffevt to null
    if(this._ffevt) this._ffevt=null;
    // modifier keys are handled separately by the 'flagsChanged' event
    // send event for modifier key changes, but only stop processing if this is only a modifier change
    var ret = this._handleModifierChanges(evt);
    if (this._isModifierKey(evt)) return ret;
    // Fix for IME input (japanese, mandarin).
    // If the KeyCode is 229 wait for the keyup and
    // trigger a keyDown if it is is enter onKeyup.
    if (this._IMEInputON && evt.keyCode===13){
      evt.isIMEInput = YES;
      this.sendEvent('keyDown', evt);
      this._IMEInputON = NO;
    }
    return this.sendEvent('keyUp', evt) ? evt.hasCustomEventHandling:YES;
  },

  /**
    IE's default behavior to blur textfields and other controls can only be
    blocked by returning NO to this event. However we don't want to block
    its default behavior otherwise textfields won't lose focus by clicking on
    an empty area as it's expected. If you want to block IE from blurring another
    control set blockIEDeactivate to true on the specific view in which you
    want to avoid this. Think of an autocomplete menu, you want to click on
    the menu but don't loose focus.
  */
  beforedeactivate: function(evt) {
    var toElement = evt.toElement;
    if (toElement && toElement.tagName && toElement.tagName!=="IFRAME") {
      var view = SC.$(toElement).view()[0];
      //The following line is necessary to allow/block text selection for IE,
      // in combination with the selectstart event.
      if (view && view.get('blocksIEDeactivate')) return NO;
    }
    return YES;
  },

  // ..........................................................
  // MOUSE HANDLING
  //

  mousedown: function(evt) {
    if (SC.platform.touch) {
      evt.allowDefault();
      this._lastMouseDownCustomHandling = YES;
      return YES;
    }

    // First, save the click count. The click count resets if the mouse down
    // event occurs more than 250 ms later than the mouse up event or more
    // than 8 pixels away from the mouse down event.
    this._clickCount += 1 ;
    if (!this._lastMouseUpAt || ((Date.now()-this._lastMouseUpAt) > 250)) {
      this._clickCount = 1 ;
    } else {
      var deltaX = this._lastMouseDownX - evt.clientX,
          deltaY = this._lastMouseDownY - evt.clientY,
          distance = Math.sqrt(deltaX*deltaX + deltaY*deltaY) ;
      if (distance > 8.0) this._clickCount = 1 ;
    }
    evt.clickCount = this._clickCount ;

    this._lastMouseDownX = evt.clientX ;
    this._lastMouseDownY = evt.clientY ;

    var view = this.targetViewForEvent(evt);

<<<<<<< HEAD
    if (view && this.shouldResignFirstResponder(view)) {
      var fr = view.getPath('pane.firstResponder');
      fr.resignFirstResponder();
=======
    // InlineTextField needs to loose firstResponder whenever you click outside
    // the view. This is a special case as textfields are not supposed to loose
    // focus unless you click on a list, another textfield or an special
    // view/control.

    if(view) fr=view.getPath('pane.firstResponder');

    // some fields like SC.InlineTextFieldView need to blur on any click, even
    // if it's not on a control that can be focused
    // TODO: remove this when focus behavior is improved
    if(fr && fr.get('blurOnMouseDown') && fr!==view){
      fr.resignFirstResponder(evt);
>>>>>>> 15e8330f
    }
    view = this._mouseDownView = this.sendEvent('mouseDown', evt, view) ;
    if (view && view.respondsTo('mouseDragged')) this._mouseCanDrag = YES ;

    // Determine if any views took responsibility for the
    // event. If so, save that information so we can prevent
    // the next click event we receive from propagating to the browser.
    var ret = view ? evt.hasCustomEventHandling : YES;
    this._lastMouseDownCustomHandling = ret;

    return ret;
  },

  /**
    There are specific cases where we want to force a view to resign being
    this first responder before we continue. InlineTextField needs to loose
    firstResponder whenever you click outside the view. This is a special case
    as textfields are not supposed to loose focus unless you click on a list,
    another textfield or an special view/control.

    @param {SC.View} targetView The target view of the event
    @returns {Boolean} true if it should resign the first responder, false otherwise
  */
  shouldResignFirstResponder: function(targetView) {
    var firstResponder = targetView.getPath('pane.firstResponder'),
        shouldResign = false;

    if (firstResponder && firstResponder.kindOf(SC.InlineTextFieldView)) {
      // we first want to check if the targetView is a child of the text field
      // ie. it could be an accessory view
      if (firstResponder !== targetView && !SC.$.contains(firstResponder.get('layer'), targetView.get('layer'))) {
        shouldResign = true;
      }
    }

    return shouldResign;
  },

  /**
    mouseUp only gets delivered to the view that handled the mouseDown evt.
    we also handle click and double click notifications through here to
    ensure consistant delivery.  Note that if mouseDownView is not
    implemented, then no mouseUp event will be sent, but a click will be
    sent.
  */
  mouseup: function(evt) {
    var clickOrDoubleClickDidTrigger=NO;
    if (SC.platform.touch) {
      evt.allowDefault();
      this._lastMouseUpCustomHandling = YES;
      return YES;
    }

    if (this._drag) {
      this._drag.tryToPerform('mouseUp', evt) ;
      this._drag = null ;
    }

    var handler = null, view = this._mouseDownView,
        targetView = this.targetViewForEvent(evt);

    // record click count.
    evt.clickCount = this._clickCount ;

    // attempt the mouseup call only if there's a target.
    // don't want a mouseup going to anyone unless they handled the mousedown...
    if (view) {
      handler = this.sendEvent('mouseUp', evt, view) ;

      // try doubleClick
      if (!handler && (this._clickCount === 2)) {
        handler = this.sendEvent('doubleClick', evt, view) ;
        clickOrDoubleClickDidTrigger = YES;
      }

      // try single click
      if (!handler) {
        handler = this.sendEvent('click', evt, view) ;
        clickOrDoubleClickDidTrigger = YES;
      }
    }

    // try whoever's under the mouse if we haven't handle the mouse up yet
    if (!handler && !clickOrDoubleClickDidTrigger) {

      // try doubleClick
      if (this._clickCount === 2) {
        handler = this.sendEvent('doubleClick', evt, targetView);
      }

      // try singleClick
      if (!handler) {
        handler = this.sendEvent('click', evt, targetView) ;
      }
    }

    // cleanup
    this._mouseCanDrag = NO; this._mouseDownView = null ;

    // Save timestamp of mouseup at last possible moment.
    // (This is used to calculate double click events)
    this._lastMouseUpAt = Date.now() ;

    // Determine if any views took responsibility for the
    // event. If so, save that information so we can prevent
    // the next click event we receive from propagating to the browser.
    var ret = handler ? evt.hasCustomEventHandling : YES;
    this._lastMouseUpCustomHandling = ret;

    return ret;
  },

  /**
    Certain browsers ignore us overriding mouseup and mousedown events and
    still allow default behavior (such as navigating away when the user clicks
    on a link). To block default behavior, we store whether or not the last
    mouseup or mousedown events resulted in us calling preventDefault() or
    stopPropagation(), in which case we make the same calls on the click event.

    @param {Event} evt the click event
    @returns {Boolean} whether the event should be propagated to the browser
  */
  click: function(evt) {
    if (!this._lastMouseUpCustomHandling || !this._lastMouseDownCustomHandling) {
      evt.preventDefault();
      evt.stopPropagation();
      return NO;
    }

    return YES;
  },

  dblclick: function(evt){
    if (SC.browser.isIE8OrLower) {
      this._clickCount = 2;
      // this._onmouseup(evt);
      this.mouseup(evt);
    }
  },

  mousewheel: function(evt) {
    var view = this.targetViewForEvent(evt) ,
        handler = this.sendEvent('mouseWheel', evt, view) ;

    return (handler) ? evt.hasCustomEventHandling : YES ;
  },

  _lastHovered: null,

  /**
   This will send mouseEntered, mouseExited, mousedDragged and mouseMoved
   to the views you hover over.  To receive these events, you must implement
   the method. If any subviews implement them and return true, then you won't
   receive any notices.

   If there is a target mouseDown view, then mouse moved events will also
   trigger calls to mouseDragged.
  */
  mousemove: function(evt) {
    if (SC.platform.touch) {
      evt.allowDefault();
      return YES;
    }

    if (SC.browser.msie) {
      if (this._lastMoveX === evt.clientX && this._lastMoveY === evt.clientY) return;
    }

    // We'll record the last positions in all browsers, in case a special pane
    // or some such UI absolutely needs this information.
    this._lastMoveX = evt.clientX;
    this._lastMoveY = evt.clientY;

    SC.run(function() {
       // make sure the view gets focus no matter what.  FF is inconsistent
       // about this.
      // this.focus();
       // only do mouse[Moved|Entered|Exited|Dragged] if not in a drag session
       // drags send their own events, e.g. drag[Moved|Entered|Exited]
       if (this._drag) {
         //IE triggers mousemove at the same time as mousedown
         if(SC.browser.msie){
           if (this._lastMouseDownX !== evt.clientX || this._lastMouseDownY !== evt.clientY) {
             this._drag.tryToPerform('mouseDragged', evt);
           }
         }
         else {
           this._drag.tryToPerform('mouseDragged', evt);
         }
       } else {
         var lh = this._lastHovered || [] , nh = [] , exited, loc, len,
             view = this.targetViewForEvent(evt) ;

         // first collect all the responding view starting with the
         // target view from the given mouse move event
         while (view && (view !== this)) {
           nh.push(view);
           view = view.get('nextResponder');
         }

         // next exit views that are no longer part of the
         // responding chain
         for (loc=0, len=lh.length; loc < len; loc++) {
           view = lh[loc] ;
           exited = view.respondsTo('mouseExited');
           if (exited && nh.indexOf(view) === -1) {
             view.tryToPerform('mouseExited', evt);
           }
         }

         // finally, either perform mouse moved or mouse entered depending on
         // whether a responding view was or was not part of the last
         // hovered views
         for (loc=0, len=nh.length; loc < len; loc++) {
           view = nh[loc];
           if (lh.indexOf(view) !== -1) {
             view.tryToPerform('mouseMoved', evt);
           } else {
             view.tryToPerform('mouseEntered', evt);
           }
         }

         // Keep track of the view that were last hovered
         this._lastHovered = nh;

         // also, if a mouseDownView exists, call the mouseDragged action, if
         // it exists.
         if (this._mouseDownView) {
           if(SC.browser.msie){
             if (this._lastMouseDownX !== evt.clientX && this._lastMouseDownY !== evt.clientY) {
               this._mouseDownView.tryToPerform('mouseDragged', evt);
             }
           }
           else {
             this._mouseDownView.tryToPerform('mouseDragged', evt);
           }
         }
       }
    }, this);
  },

  // these methods are used to prevent unnecessary text-selection in IE,
  // there could be some more work to improve this behavior and make it
  // a bit more useful; right now it's just to prevent bugs when dragging
  // and dropping.

  _mouseCanDrag: YES,

  selectstart: function(evt) {
    var targetView = this.targetViewForEvent(evt),
        result = this.sendEvent('selectStart', evt, targetView);

    // If the target view implements mouseDragged, then we want to ignore the
    // 'selectstart' event.
    if (targetView && targetView.respondsTo('mouseDragged')) {
      return (result !==null ? YES: NO) && !this._mouseCanDrag;
    }
    else {
      return (result !==null ? YES: NO);
    }
  },

  drag: function() { return false; },

  contextmenu: function(evt) {
    var view = this.targetViewForEvent(evt) ;
    return this.sendEvent('contextMenu', evt, view);
  },

  // ..........................................................
  // ANIMATION HANDLING
  //
  webkitAnimationStart: function(evt) {
    try {
      var view = this.targetViewForEvent(evt) ;
      this.sendEvent('animationDidStart', evt, view) ;
    } catch (e) {
      SC.Logger.warn('Exception during animationDidStart: %@'.fmt(e)) ;
      throw e;
    }

    return view ? evt.hasCustomEventHandling : YES;
  },

  webkitAnimationIteration: function(evt) {
    try {
      var view = this.targetViewForEvent(evt) ;
      this.sendEvent('animationDidIterate', evt, view) ;
    } catch (e) {
      SC.Logger.warn('Exception during animationDidIterate: %@'.fmt(e)) ;
      throw e;
    }

    return view ? evt.hasCustomEventHandling : YES;
  },

  webkitAnimationEnd: function(evt) {
    try {
      var view = this.targetViewForEvent(evt) ;
      this.sendEvent('animationDidEnd', evt, view) ;
    } catch (e) {
      SC.Logger.warn('Exception during animationDidEnd: %@'.fmt(e)) ;
      throw e;
    }

    return view ? evt.hasCustomEventHandling : YES;
  },

  transitionEnd: function(evt){
    try {
      var view = this.targetViewForEvent(evt) ;
      this.sendEvent('transitionDidEnd', evt, view) ;
    } catch (e) {
      SC.Logger.warn('Exception during transitionDidEnd: %@'.fmt(e)) ;
      throw e;
    }

    return view ? evt.hasCustomEventHandling : YES;
  }

});

/**
  @class SC.Touch
  Represents a touch.

  Views receive touchStart and touchEnd.
*/
SC.Touch = function(touch, touchContext) {
  // get the raw target view (we'll refine later)
  this.touchContext = touchContext;
  this.identifier = touch.identifier; // for now, our internal id is WebKit's id.

  var target = touch.target, targetView;
  if (target && SC.$(target).hasClass("touch-intercept")) {
    touch.target.style.webkitTransform = "translate3d(0px,-5000px,0px)";
    target = document.elementFromPoint(touch.pageX, touch.pageY);
    if (target) targetView = SC.$(target).view()[0];

    this.hidesTouchIntercept = NO;
    if (target.tagName === "INPUT") {
      this.hidesTouchIntercept = touch.target;
    } else {
      touch.target.style.webkitTransform = "translate3d(0px,0px,0px)";
    }
  } else {
    targetView = touch.target ? SC.$(touch.target).view()[0] : null;
  }
  this.targetView = targetView;
  this.target = target;
  this.hasEnded = NO;
  this.type = touch.type;
  this.clickCount = 1;

  this.view = undefined;
  this.touchResponder = this.nextTouchResponder = undefined;
  this.touchResponders = [];

  this.startX = this.pageX = touch.pageX;
  this.startY = this.pageY = touch.pageY;
  this.clientX = touch.clientX;
  this.clientY = touch.clientY;
  this.screenX = touch.screenX;
  this.screenY = touch.screenY;
};

SC.Touch.prototype = {
  /**@scope SC.Touch.prototype*/

  unhideTouchIntercept: function() {
    var intercept = this.hidesTouchIntercept;
    if (intercept) {
      setTimeout(function() { intercept.style.webkitTransform = "translate3d(0px,0px,0px)"; }, 500);
    }
  },

  /**
    Indicates that you want to allow the normal default behavior.  Sets
    the hasCustomEventHandling property to YES but does not cancel the event.
  */
  allowDefault: function() {
    if (this.event) this.event.hasCustomEventHandling = YES ;
  },

  /**
    If the touch is associated with an event, prevents default action on the event.
  */
  preventDefault: function() {
    if (this.event) this.event.preventDefault();
  },

  stopPropagation: function() {
    if (this.event) this.event.stopPropagation();
  },

  stop: function() {
    if (this.event) this.event.stop();
  },

  /**
    Removes from and calls touchEnd on the touch responder.
  */
  end: function() {
    this.touchContext.endTouch(this);
  },

  /**
    Changes the touch responder for the touch. If shouldStack === YES,
    the current responder will be saved so that the next responder may
    return to it.
  */
  makeTouchResponder: function(responder, shouldStack, upViewChain) {
    this.touchContext.makeTouchResponder(this, responder, shouldStack, upViewChain);
  },


  /**
    Captures, or recaptures, the touch. This works from the touch's raw target view
    up to the startingPoint, and finds either a view that returns YES to captureTouch() or
    touchStart().
  */
  captureTouch: function(startingPoint, shouldStack) {
    this.touchContext.captureTouch(this, startingPoint, shouldStack);
  },

  /**
    Returns all touches for a specified view. Put as a convenience on the touch itself; this method
    is also available on the event.
  */
  touchesForView: function(view) {
    return this.touchContext.touchesForView(view);
  },

  /**
    Same as touchesForView, but sounds better for responders.
  */
  touchesForResponder: function(responder) {
    return this.touchContext.touchesForView(responder);
  },

  /**
    Returns average data--x, y, and d (distance)--for the touches owned by the supplied view.

    addSelf adds this touch to the set being considered. This is useful from touchStart. If
    you use it from anywhere else, it will make this touch be used twice--so use caution.
  */
  averagedTouchesForView: function(view, addSelf) {
    return this.touchContext.averagedTouchesForView(view, (addSelf ? this : null));
  }
};

SC.mixin(SC.Touch, {
  create: function(touch, touchContext) {
    return new SC.Touch(touch, touchContext);
  }
});

/*
  Invoked when the document is ready, but before main is called.  Creates
  an instance and sets up event listeners as needed.
*/
SC.ready(SC.RootResponder, SC.RootResponder.ready = function() {
  var r;
  r = SC.RootResponder.responder = SC.RootResponder.create() ;
  r.setup() ;
});<|MERGE_RESOLUTION|>--- conflicted
+++ resolved
@@ -351,19 +351,12 @@
 
       // If the app is getting focus again set the first responder to the first
       // valid firstResponder view in the view's tree
-<<<<<<< HEAD
-      if(!SC.browser.msie && !SC.TABBING_ONLY_INSIDE_DOCUMENT){
-        var mainPane = this.get('mainPane'),
-            nextValidKeyView = mainPane ? mainPane.get('nextValidKeyView') : null;
-        if (nextValidKeyView) mainPane.makeFirstResponder(nextValidKeyView);
-=======
       if(!SC.TABBING_ONLY_INSIDE_DOCUMENT && !SC.browser.isIE8OrLower){
         var keyPane = SC.RootResponder.responder.get('keyPane');
         if (keyPane) {
           var nextValidKeyView = keyPane.get('nextValidKeyView');
           if (nextValidKeyView) keyPane.makeFirstResponder(nextValidKeyView);
         }
->>>>>>> 15e8330f
       }
 
       SC.run(function() {
@@ -1789,11 +1782,6 @@
 
     var view = this.targetViewForEvent(evt);
 
-<<<<<<< HEAD
-    if (view && this.shouldResignFirstResponder(view)) {
-      var fr = view.getPath('pane.firstResponder');
-      fr.resignFirstResponder();
-=======
     // InlineTextField needs to loose firstResponder whenever you click outside
     // the view. This is a special case as textfields are not supposed to loose
     // focus unless you click on a list, another textfield or an special
@@ -1806,7 +1794,6 @@
     // TODO: remove this when focus behavior is improved
     if(fr && fr.get('blurOnMouseDown') && fr!==view){
       fr.resignFirstResponder(evt);
->>>>>>> 15e8330f
     }
     view = this._mouseDownView = this.sendEvent('mouseDown', evt, view) ;
     if (view && view.respondsTo('mouseDragged')) this._mouseCanDrag = YES ;
@@ -1818,31 +1805,6 @@
     this._lastMouseDownCustomHandling = ret;
 
     return ret;
-  },
-
-  /**
-    There are specific cases where we want to force a view to resign being
-    this first responder before we continue. InlineTextField needs to loose
-    firstResponder whenever you click outside the view. This is a special case
-    as textfields are not supposed to loose focus unless you click on a list,
-    another textfield or an special view/control.
-
-    @param {SC.View} targetView The target view of the event
-    @returns {Boolean} true if it should resign the first responder, false otherwise
-  */
-  shouldResignFirstResponder: function(targetView) {
-    var firstResponder = targetView.getPath('pane.firstResponder'),
-        shouldResign = false;
-
-    if (firstResponder && firstResponder.kindOf(SC.InlineTextFieldView)) {
-      // we first want to check if the targetView is a child of the text field
-      // ie. it could be an accessory view
-      if (firstResponder !== targetView && !SC.$.contains(firstResponder.get('layer'), targetView.get('layer'))) {
-        shouldResign = true;
-      }
-    }
-
-    return shouldResign;
   },
 
   /**

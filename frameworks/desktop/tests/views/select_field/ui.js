--- conflicted
+++ resolved
@@ -82,7 +82,6 @@
   ok(!view.$().hasClass('sel'), 'should not have sel class');
 });
 
-<<<<<<< HEAD
 test("Check that by setting the value the selection actually changes", function() {  
   var view = pane.view('Width 150 Right 0');
   SC.RunLoop.begin();
@@ -90,14 +89,11 @@
   SC.RunLoop.end();
   equals(view.getFieldValue(), 2, 'the field value should change to 2');
 });
-})();
-=======
-test("redraw", function(){
+})();test("redraw", function(){
   var view = pane.view('redraw');
   ok(view.get('objects').length === 0, "objects should be empty");
   SC.RunLoop.begin();
   view.set('objects', [1,6,11,2,8]);
   SC.RunLoop.end();
   ok(view.$('option').length === 5, "options length should be 5");
-});
->>>>>>> d4582a79
+});
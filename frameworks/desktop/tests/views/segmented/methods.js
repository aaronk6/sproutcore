// ==========================================================================
// Project:   SproutCore - JavaScript Application Framework
// Copyright: ©2006-2011 Strobe Inc. and contributors.
//            portions copyright @2009 Apple Inc.
// License:   Licensed under MIT license (see license.js)
// ==========================================================================

/*global module test htmlbody ok equals same stop start */

var iconURL= "http://www.freeiconsweb.com/Icons/16x16_people_icons/People_046.gif";
var pane, view;

module("SC.SegmentedView", {
  setup: function() {
    SC.RunLoop.begin();
    pane = SC.MainPane.create({
      childViews: [
        SC.SegmentedView.extend({
          items: [
          { value: "Item1", icon: iconURL },
          { value: "Item2", icon: iconURL },
          { value: "Item3", icon: iconURL }],
          itemTitleKey: 'value',
          itemValueKey: 'value',
          itemIconKey: 'icon',
          itemActionKey: 'action',
          value: "Item1 Item3".w(),
          allowsEmptySelection: NO,
          layout: { height: 25, width: 400 }
        })]
    });
    pane.append(); // make sure there is a layer...
    SC.RunLoop.end();

    view = pane.childViews[0];
  },

  teardown: function() {
    pane.remove();
    pane = view = null ;
  }
});

test("Check that properties are mapped correctly", function() {
<<<<<<< HEAD
    view.triggerItemAtIndex(1);
    SC.RunLoop.begin();
    view.set('isEnabled', YES);
    SC.RunLoop.end();
    equals(view.get('value'), "Item2", "the second item should be selected.");
    var items=view.displayItems();
    equals(items[0].title, "Item1", 'Computed properties should match');
    equals(items[0].value, "Item1", 'Computed properties should match');
    equals(items[0].isEnabled, true, 'Computed properties should match');
    equals(items[0].icon, iconURL, 'Computed properties should match');
    equals(items[0].width, null, 'Computed properties should match');
    equals(items[0].toolTip, null, 'Computed properties should match');
    equals(items[0].index, 0, 'Computed properties should match');
    
    var firstItemEvent = SC.Event.simulateEvent(elem, 'mousedown', { clientX: rect1.left + 1, clientY: rect1.top + 1 });
    view.mouseDown(firstItemEvent);
    equals(view._isMouseDown, YES, 'mousedown');
    equals(view.get('activeIndex'), 0, '');
    
 });



 test("Check that mouse actions work", function() {
   view.triggerItemAtIndex(1);
   SC.RunLoop.begin();
   view.set('isEnabled', YES);
   SC.RunLoop.end();
   
   // Test Mouse Down
   // it now gets the item by the position, so we have to pass a position
   var firstItemEvent = SC.Event.simulateEvent(elem, 'mousedown', { clientX: rect1.left + 1, clientY: rect1.top + 1 });
   view.mouseDown(firstItemEvent);
   
   equals(view._isMouseDown, YES, 'Mouse down flag on mousedown should be ');
   equals(view.get('activeIndex'), 0, 'The active item is the first segment.');
   
   // Test Mouse Up
   elem = view.get('layer').childNodes[1];
      
   view.mouseUp(firstItemEvent);
   equals(view._isMouseDown, NO, 'Mouse down flag on mouseup should be ');
   equals(view.get('activeIndex'), -1, 'There shouldnt be any active item');
   
   // Test third item
   elem = view.get('layer').childNodes[2];
   var thirdItemEvent = SC.Event.simulateEvent(elem, 'mousedown', { clientX: rect3.left + 1, client: rect3.top + 1 });
   
   // mouse down and move
   view.mouseDown(thirdItemEvent);
   view.mouseMoved(thirdItemEvent);
   equals(view._isMouseDown, YES, 'Mouse down flag on mousemoved should be ');
   equals(view.get('activeIndex'), 2, 'The active item is the third segment.');
   
   // try moving mouse while mouse down
   var secondItemEvent = SC.Event.simulateEvent(elem, 'mousedown', { clientX: rect2.left + 1, clientY: rect2.top + 1 });
   view.mouseMoved(secondItemEvent);
   equals(view._isMouseDown, YES, 'Mouse down flag on mousemoved should be ');
   equals(view.get('activeIndex'), 1, 'The active item should have changed to the second segment.');
   
   // and check that mouse out cancels.
   var noItemEvent = SC.Event.simulateEvent(elem, 'mousedown', { clientX: rect1.left - 5, clientY: rect1.top - 5 });

   view.mouseExited(noItemEvent);
   equals(view._isMouseDown, YES, 'Mouse down flag on mouseout should still be ');
   equals(view.get('activeIndex'), -1, 'The active item is no longer specified.');
   
  });

  test("Check that aria-selected is set to correct values, based on the state of the segment", function() {
    view.triggerItemAtIndex(1);
    SC.RunLoop.begin();
    view.set('isEnabled', YES);
    SC.RunLoop.end();

    var segments = view.get('childViews'),
    segment1     = segments[0],
    layer, segmentEvent;

    //aria-selected should be false when segment is not selected
    equals(segment1.$().attr('aria-selected'), "false", "aria-selected is set to false when segment is not selected");

    layer = segment1.get('layer');

    //trigerring mousedown
    segmentEvent = SC.Event.simulateEvent(layer, 'mousedown', { clientX: rect1.left + 1, clientY: rect1.top + 1 });
    SC.Event.trigger(layer, 'mousedown', [segmentEvent]);

    //trigerring mouseup
    segmentEvent = SC.Event.simulateEvent(layer, 'mouseup', { clientX: rect1.left + 1, clientY: rect1.top + 1 });
    SC.Event.trigger(layer, 'mouseup', [segmentEvent]);

    //aria-selected should be true when segment is selected
    equals(segment1.$().attr('aria-selected'), "true", "aria-selected is set to true when segment is selected");
  });
=======
  view.triggerItemAtIndex(1);

  SC.RunLoop.begin();
  view.set('isEnabled', YES);
  SC.RunLoop.end();

  equals(view.get('value'), "Item2", "the second item should be selected.");

  var childViews = view.get('childViews');
  equals(childViews[0].title, "Item1", 'Computed properties should match');
  equals(childViews[0].value, "Item1", 'Computed properties should match');
  equals(childViews[0].isEnabled, true, 'Computed properties should match');
  equals(childViews[0].icon, iconURL, 'Computed properties should match');
  equals(childViews[0].width, null, 'Computed properties should match');
  equals(childViews[0].toolTip, null, 'Computed properties should match');
  equals(childViews[0].index, 0, 'Computed properties should match');
});
>>>>>>> 3c301e2c
<|MERGE_RESOLUTION|>--- conflicted
+++ resolved
@@ -42,28 +42,23 @@
 });
 
 test("Check that properties are mapped correctly", function() {
-<<<<<<< HEAD
-    view.triggerItemAtIndex(1);
-    SC.RunLoop.begin();
-    view.set('isEnabled', YES);
-    SC.RunLoop.end();
-    equals(view.get('value'), "Item2", "the second item should be selected.");
-    var items=view.displayItems();
-    equals(items[0].title, "Item1", 'Computed properties should match');
-    equals(items[0].value, "Item1", 'Computed properties should match');
-    equals(items[0].isEnabled, true, 'Computed properties should match');
-    equals(items[0].icon, iconURL, 'Computed properties should match');
-    equals(items[0].width, null, 'Computed properties should match');
-    equals(items[0].toolTip, null, 'Computed properties should match');
-    equals(items[0].index, 0, 'Computed properties should match');
-    
-    var firstItemEvent = SC.Event.simulateEvent(elem, 'mousedown', { clientX: rect1.left + 1, clientY: rect1.top + 1 });
-    view.mouseDown(firstItemEvent);
-    equals(view._isMouseDown, YES, 'mousedown');
-    equals(view.get('activeIndex'), 0, '');
-    
- });
+  view.triggerItemAtIndex(1);
 
+  SC.RunLoop.begin();
+  view.set('isEnabled', YES);
+  SC.RunLoop.end();
+
+  equals(view.get('value'), "Item2", "the second item should be selected.");
+
+  var childViews = view.get('childViews');
+  equals(childViews[0].title, "Item1", 'Computed properties should match');
+  equals(childViews[0].value, "Item1", 'Computed properties should match');
+  equals(childViews[0].isEnabled, true, 'Computed properties should match');
+  equals(childViews[0].icon, iconURL, 'Computed properties should match');
+  equals(childViews[0].width, null, 'Computed properties should match');
+  equals(childViews[0].toolTip, null, 'Computed properties should match');
+  equals(childViews[0].index, 0, 'Computed properties should match');
+});
 
 
  test("Check that mouse actions work", function() {
@@ -110,50 +105,4 @@
    equals(view._isMouseDown, YES, 'Mouse down flag on mouseout should still be ');
    equals(view.get('activeIndex'), -1, 'The active item is no longer specified.');
    
-  });
-
-  test("Check that aria-selected is set to correct values, based on the state of the segment", function() {
-    view.triggerItemAtIndex(1);
-    SC.RunLoop.begin();
-    view.set('isEnabled', YES);
-    SC.RunLoop.end();
-
-    var segments = view.get('childViews'),
-    segment1     = segments[0],
-    layer, segmentEvent;
-
-    //aria-selected should be false when segment is not selected
-    equals(segment1.$().attr('aria-selected'), "false", "aria-selected is set to false when segment is not selected");
-
-    layer = segment1.get('layer');
-
-    //trigerring mousedown
-    segmentEvent = SC.Event.simulateEvent(layer, 'mousedown', { clientX: rect1.left + 1, clientY: rect1.top + 1 });
-    SC.Event.trigger(layer, 'mousedown', [segmentEvent]);
-
-    //trigerring mouseup
-    segmentEvent = SC.Event.simulateEvent(layer, 'mouseup', { clientX: rect1.left + 1, clientY: rect1.top + 1 });
-    SC.Event.trigger(layer, 'mouseup', [segmentEvent]);
-
-    //aria-selected should be true when segment is selected
-    equals(segment1.$().attr('aria-selected'), "true", "aria-selected is set to true when segment is selected");
-  });
-=======
-  view.triggerItemAtIndex(1);
-
-  SC.RunLoop.begin();
-  view.set('isEnabled', YES);
-  SC.RunLoop.end();
-
-  equals(view.get('value'), "Item2", "the second item should be selected.");
-
-  var childViews = view.get('childViews');
-  equals(childViews[0].title, "Item1", 'Computed properties should match');
-  equals(childViews[0].value, "Item1", 'Computed properties should match');
-  equals(childViews[0].isEnabled, true, 'Computed properties should match');
-  equals(childViews[0].icon, iconURL, 'Computed properties should match');
-  equals(childViews[0].width, null, 'Computed properties should match');
-  equals(childViews[0].toolTip, null, 'Computed properties should match');
-  equals(childViews[0].index, 0, 'Computed properties should match');
-});
->>>>>>> 3c301e2c
+  });
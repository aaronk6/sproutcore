// ==========================================================================
// Project:   SproutCore - JavaScript Application Framework
// Copyright: ©2006-2011 Strobe Inc. and contributors.
//            Portions ©2008-2010 Apple Inc. All rights reserved.
// License:   Licensed under MIT license (see license.js)
// ==========================================================================

/**
  @class

  SegmentedView is a special type of button that can display multiple
  segments.  Each segment has a value assigned to it.  When the user clicks
  on the segment, the value of that segment will become the new value of
  the control.

  You can also optionally configure a target/action that will fire whenever
  the user clicks on an item.  This will give your code an opportunity to take
  some action depending on the new value.  (of course, you can always bind to
  the value as well, which is generally the preferred approach.)

  h1. Defining Your Segments

  You define your segments by providing a items array, much like you provide
  to a RadioView.  Your items array can be as simple as an array of strings
  or as complex as full model objects.  Based on how you configure your
  itemKey properties, the segmented view will read the properties it needs
  from the array and construct the button.

  You can define the following properties on objects you pass in:

  | *itemTitleKey* | the title of the button |
  | *itemValueKey* | the value of the button |
  | *itemWidthKey* | the preferred width. if omitted, it autodetects |
  | *itemIconKey*  | an icon |
  | *itemActionKey* | an optional action to fire when pressed |
  | *itemTargetKey* | an optional target for the action |
  | *itemAriaLabeledByKey* | an optional ariaLabel for WAI-ARIA attribute

  @extends SC.View
  @since SproutCore 1.0
*/
SC.SegmentedView = SC.View.extend(SC.Control,
/** @scope SC.SegmentedView.prototype */ {

  classNames: ['sc-segmented-view'],

  theme: 'square',

<<<<<<< HEAD
  /**
    The WAI-ARIA role for tab list view. This property's value should not be
    changed.

    @property {String}
  */
  ariaRole: 'tablist',
  
=======
>>>>>>> 3c301e2c
  /**
    The value of the segmented view.

    The SegmentedView's value will always be the value of the currently
    selected button.  Setting this value will change the selected button.
    If you set this value to something that has no matching button, then
    no buttons will be selected.

    @field {Object}
  */
  value: null,

  /**
    Set to YES to enabled the segmented view, NO to disabled it.
  */
  isEnabled: YES,

  /**
    If YES, clicking a selected button again will deselect it, setting the
    segmented views value to null.  Defaults to NO.
  */
  allowsEmptySelection: NO,

  /**
    If YES, then clicking on a tab will not deselect the other segments, it
    will simply add or remove it from the selection.
  */
  allowsMultipleSelection: NO,

  /**
    If YES, titles will be localized before display.
  */
  localize: YES,

  /**
    Aligns the segments of the segmented view within its frame horizontally.
  */
  align: SC.ALIGN_CENTER,

  /**
    Change the layout direction to make this a vertical set of tabs instead
    of horizontal ones.
  */
  layoutDirection: SC.LAYOUT_HORIZONTAL,

  // ..........................................................
  // SEGMENT DEFINITION
  //

  /**
    The array of items to display.  This may be a simple array of strings, objects
    or SC.Objects.  If you pass objects or SC.Objects, you must also set the
    various itemKey properties to tell the SegmentedView how to extract the
    information it needs.

    Note: only SC.Object items support key-value coding and therefore may be
    observed by the view for changes to titles, values, icons, widths,
    isEnabled values & tooltips.

    @property {Array}
  */
  items: null,

  /**
<<<<<<< HEAD
  If items property is a hash, specify which property will function as
  the ariaLabeledBy with this itemAriaLabeledByKey property.ariaLabeledBy is used
  as the WAI-ARIA attribute for the radio view. This property is assigned to
  'aria-labelledby' attribute, which defines a string value that labels the
  element. Used to support voiceover.  It should be assigned a non-empty string,
  if the 'aria-labelledby' attribute has to be set for the element.

    @property {String}
  */
  itemAriaLabeledByKey: null,

  /** 
=======
>>>>>>> 3c301e2c
    The key that contains the title for each item.

    @property {String}
  */
  itemTitleKey: null,

  /**
    The key that contains the value for each item.

    @property {String}
  */
  itemValueKey: null,

  /**
    A key that determines if this item in particular is enabled.  Note if the
    control in general is not enabled, no items will be enabled, even if the
    item's enabled property returns YES.

    @property {String}
  */
  itemIsEnabledKey: null,

  /**
    The key that contains the icon for each item.  If omitted, no icons will
    be displayed.

    @property {String}
  */
  itemIconKey: null,

  /**
    The key that contains the desired width for each item.  If omitted, the
    width will autosize.

    @property {String}
  */
  itemWidthKey: null,

  /**
    The key that contains the action for this item.  If defined, then
    selecting this item will fire the action in addition to changing the
    value.  See also itemTargetKey.

    @property {String}
  */
  itemActionKey: null,

  /**
    The key that contains the target for this item.  If this and itemActionKey
    are defined, then this will be the target of the action fired.

    @property {String}
  */
  itemTargetKey: null,

  /**
    The key that contains the key equivalent for each item.  If defined then
    pressing that key equivalent will be like selecting the tab.  Also,
    pressing the Alt or Option key for 3 seconds will display the key
    equivalent in the tab.
  */
  itemKeyEquivalentKey: null,

  /**
    The title to use for the overflow segment if it appears.

    @property {String}
  */
  overflowTitle: '&raquo;',

  /**
    The toolTip to use for the overflow segment if it appears.

    @property {String}
  */
  overflowToolTip: 'More&hellip;',

  /**
    The icon to use for the overflow segment if it appears.

    @property {String}
  */
  overflowIcon: null,

  /** @private
    The following properties are used to map items to child views. Item keys
    are looked up on the item based on this view's value for each 'itemKey'.
    If a value in the item is found, then that value is mapped to a child
    view using the matching viewKey.

    @property {Array}
  */
<<<<<<< HEAD
  itemKeys: 'itemTitleKey itemValueKey itemIsEnabledKey itemIconKey itemWidthKey itemToolTipKey itemKeyEquivalentKey itemAriaLabeledByKey itemAriaLabelKey'.w(),
  viewKeys: 'title value isEnabled icon titleMinWidth hint keyEquivalent ariaLabeledBy'.w(),
  
=======
  itemKeys: 'itemTitleKey itemValueKey itemIsEnabledKey itemIconKey itemWidthKey itemToolTipKey itemKeyEquivalentKey'.w(),
  viewKeys: 'title value isEnabled icon width toolTip keyEquivalent'.w(),

>>>>>>> 3c301e2c
  /**
    Call itemsDidChange once to initialize segment child views for the items that exist at
    creation time.
  */
  init: function() {
    sc_super();

    var title = this.get('overflowTitle'),
        toolTip = this.get('overflowToolTip'),
        icon = this.get('overflowIcon'),
        overflowView;

    overflowView = SC.SegmentView.create({
      controlSize: this.get('controlSize'),
      localize: this.get('localize'),
      title: title,
      toolTip: toolTip,
      icon: icon,
      isLastSegment: YES,
      isOverflowSegment: YES
    });

    this.appendChild(overflowView);

    this.itemsDidChange();
  },

  /**
    Called whenever the number of items changes.  This method populates SegmentedView's childViews, taking
    care to re-use existing childViews if possible.

    */
  itemsDidChange: function() {
    var items = this.get('items') || [],
        item,
        localItem,                        // Used to avoid altering the original items
        childViews = this.get('childViews'),
        childView,
        overflowView = childViews.lastObject(),
        value = this.get('value'),        // The value can change if items that were once selected are removed
        isSelected,
        itemKeys = this.get('itemKeys'),
        itemKey,
        viewKeys = this.get('viewKeys'),
        viewKey,
        i, j;

    // Update childViews
    if (childViews.get('length') - 1 > items.get('length')) {   // We've lost segments (ie. childViews)

      // Remove unneeded segments from the end back
      for (i = childViews.get('length') - 2; i >= items.get('length'); i--) {
        childView = childViews.objectAt(i);

        // If a selected childView has been removed then update our value
        if (SC.isArray(value)) {
          value.removeObject(childView.get('value'));
        } else if (value === childView.get('value')) {
          value = null;
        }

        this.removeChild(childView);
      }

      // Update our value which may have changed
      this.set('value', value);

    } else if (childViews.get('length') - 1 < items.get('length')) {  // We've gained segments

      // Create the new segments
      for (i = childViews.get('length') - 1; i < items.get('length'); i++) {

        // We create a default SC.ButtonView-like object for each segment
        childView = SC.SegmentView.create({
          controlSize: this.get('controlSize'),
<<<<<<< HEAD
          /* SC.Button (note: we don't actually mix this in, because it doesn't define displayProperties or renderMixin) */
          title: '',
          value: null,
          icon: null,
          localize: this.get('localize'),
          keyEquivalent: null,
          escapeHTML: YES,      // TODO: Modification currently unsupported
          needsEllipsis: YES,   // TODO: Modification currently unsupported
          /* SC.ButtonView */
          hint: '',   // TODO: SC.ButtonView has a toolTip, but the render delegate wants a hint property (which is it?)
          titleMinWidth: null,
          supportFocusRing: NO, // TODO: Modification currently unsupported
          /* SC.View */
          theme: this.get('theme'),
          renderDelegateName: 'segmentRenderDelegate',
          useStaticLayout: YES,
          ariaLabeledBy: null,
          displayProperties: ['icon', 'title', 'value', 'toolTip', 'isDefault', 'isCancel', 'titleMinWidth', 'isFirstSegment', 'isMiddleSegment', 'isLastSegment', 'index', 'ariaLabeledBy' ] // TODO: isDefault, isCancel, value not really supported
=======
          localize: this.get('localize')
>>>>>>> 3c301e2c
        });

        // Attach the child
        this.insertBefore(childView, overflowView);
      }
    }

    // Because the items array can be altered with insertAt or removeAt, we can't be sure that the items
    // continue to match 1-to-1 the existing views, so once we have the correct number of childViews,
    // simply update them all
    childViews = this.get('childViews');

    for (i = 0; i < items.get('length'); i++) {
      localItem = items.objectAt(i);
      childView = childViews.objectAt(i);

      // Skip null/undefined items (but don't skip empty strings)
      if (SC.none(localItem)) continue;

      // Normalize the item (may be a String, Object or SC.Object)
      if (SC.typeOf(localItem) === SC.T_STRING) {

        localItem = SC.Object.create({
          'title': localItem.humanize().titleize(),
          'value': localItem
        });

        // Update our keys accordingly
        this.set('itemTitleKey', 'title');
        this.set('itemValueKey', 'value');
      } else if (SC.typeOf(localItem) === SC.T_HASH) {

        localItem = SC.Object.create(localItem);
      } else if (localItem instanceof SC.Object)  {

        // We don't need to make any changes to SC.Object items, but we can observe them
        for (j = itemKeys.get('length') - 1; j >= 0; j--) {
          itemKey = this.get(itemKeys.objectAt(j));

          if (itemKey) {
            localItem.removeObserver(itemKey, this, this.itemContentDidChange);
            localItem.addObserver(itemKey, this, this.itemContentDidChange, i);
          }
        }
      } else {
        SC.Logger.error('SC.SegmentedView items may be Strings, Objects (ie. Hashes) or SC.Objects only');
      }

      // Determine whether this segment is selected based on the view's existing value(s)
      isSelected = NO;
      if (SC.isArray(value) ? value.indexOf(localItem.get(this.get('itemValueKey'))) >= 0 : value === localItem.get(this.get('itemValueKey'))) {
        isSelected = YES;
      }
      childView.set('isSelected', isSelected);

      // Assign segment specific properties based on position
      childView.set('index', i);
      childView.set('isFirstSegment', i === 0);
      childView.set('isMiddleSegment',  i < items.get('length') - 1 && i > 0);
      childView.set('isLastSegment', i === items.get('length') - 1);

      // Be sure to update the view's properties for the (possibly new) matched item
      childView.updateItem(this, localItem);
    }

    // Force a segment remeasure to check overflow
    this.invokeLast(this.remeasure);
  }.observes('*items.[]'),

  /**
    This observer method is called whenever any of the relevant properties of an item change.  This only applies
    to SC.Object based items that may be observed.

  */
  itemContentDidChange: function(item, key, alwaysNull, index) {
    var items = this.get('items'),
        childViews = this.get('childViews'),
        childView;

    childView = childViews.objectAt(index);
    if (childView) {

      // Update the childView
      childView.updateItem(this, item);
    } else {
      SC.Logger.warn("Item content change was observed on item without matching segment child view.");
    }

    // Reset our measurements (which depend on width or title) and adjust visible views
    this.invokeLast(this.remeasure);
  },

  /**
    Whenever the view resizes, we need to check to see if we're overflowing.

  */
  viewDidResize: function() {
    var visibleWidth = this.$().width();

    // Only overflow if we've gone below the minimum width required to fit all the segments
    if (this.isOverflowing || visibleWidth <= this.cachedMinimumWidth) this.adjustOverflow();
  },

  /**
    Whenever visibility changes, we need to check to see if we're overflowing.

   */
  isVisibleInWindowDidChange: function() {
    this.invokeLast(this.remeasure);
  }.observes('isVisibleInWindow'),

  /** @private
    Calling this method forces the segments to be remeasured and will also adjust the
    segments for overflow if necessary.

  */
  remeasure: function() {
    var renderDelegate = this.get('renderDelegate'),
        childViews = this.get('childViews'),
        overflowView;

    if (this.get('isVisibleInWindow')) {
      // Make all the views visible so that they can be measured
      overflowView = childViews.lastObject();
      overflowView.set('isVisible', YES);

      for (var i = childViews.get('length') - 1; i >= 0; i--){
        childViews.objectAt(i).set('isVisible', YES);
      }

      this.cachedWidths = renderDelegate.segmentWidths(this);
      this.cachedOverflowWidth = renderDelegate.overflowSegmentWidth(this);

      this.adjustOverflow();
    }
  },

  /** @private
    This method is called to adjust the segment views for overflow.

   */
  adjustOverflow: function() {
    var childViews = this.get('childViews'),
        childView,
        value = this.get('value'),
        overflowView = childViews.lastObject(),
        visibleWidth = this.$().width(),             // The inner width of the div
        curElementsWidth = 0,
        widthToFit,
        length, i;

    // This variable is useful to optimize when we are overflowing
    this.isOverflowing = NO;
    overflowView.set('isSelected', NO);

    // Clear out the overflow items (these are the items not currently visible)
    this.overflowItems = [];

    length = this.cachedWidths.length;
    for (i=0; i < length; i++) {
      childView = childViews.objectAt(i);
      curElementsWidth += this.cachedWidths[i];

      // check for an overflow (leave room for the overflow segment except for with the last segment)
      widthToFit = (i === length - 1) ? curElementsWidth : curElementsWidth + this.cachedOverflowWidth;

      if (widthToFit > visibleWidth) {
        // Add the localItem to the overflowItems
        this.overflowItems.pushObject(childView.get('localItem'));

        // Record that we're now overflowing
        this.isOverflowing = YES;

        childView.set('isVisible', NO);

        // If the first item is already overflowed, make the overflowView first segment
        if (i === 0) overflowView.set('isFirstSegment', YES);

        // If the overflowed segment was selected, show the overflowView as selected instead
        if (SC.isArray(value) ? value.indexOf(childView.get('value')) >= 0 : value === childView.get('value')) {
          overflowView.set('isSelected', YES);
        }
      } else {
        childView.set('isVisible', YES);

        // If the first item is not overflowed, don't make the overflowView first segment
        if (i === 0) overflowView.set('isFirstSegment', NO);
      }
    }

    // Show/hide the overflow view if we have overflowed
    if (this.isOverflowing) overflowView.set('isVisible', YES);
    else overflowView.set('isVisible', NO);

    // Store the minimum width before overflow
    this.cachedMinimumWidth = curElementsWidth + this.cachedOverflowWidth;
  },

  // ..........................................................
  // RENDERING/DISPLAY SUPPORT
  //

  displayProperties: ['align'],

  renderDelegateName: 'segmentedRenderDelegate',

  // ..........................................................
  // EVENT HANDLING
  //

  /**
    Determines the index into the displayItems array where the passed mouse
    event occurred.
  */
  displayItemIndexForEvent: function(evt) {
    var renderDelegate = this.get('renderDelegate');

    if (renderDelegate && renderDelegate.indexForClientPosition) {
      return renderDelegate.indexForClientPosition(this, evt.clientX, evt.clientY);
    }
  },

  keyDown: function(evt) {
    var childViews,
        childView,
        i, length,
        value, isArray;

    // handle tab key
    if (evt.which === 9 || evt.keyCode === 9) {
      var view = evt.shiftKey ? this.get('previousValidKeyView') : this.get('nextValidKeyView');
      if(view) view.becomeFirstResponder();
      else evt.allowDefault();
      return YES ; // handled
    }

    // handle arrow keys
    if (!this.get('allowsMultipleSelection')) {
      childViews = this.get('childViews');

      length = childViews.get('length');
      value = this.get('value');
      isArray = SC.isArray(value);

      // Select from the left to the right
      if (evt.which === 39 || evt.which === 40) {

        if (value) {
          for(i = 0; i < length - 2; i++){
            childView = childViews.objectAt(i);
            if ( isArray ? (value.indexOf(childView.get('value'))>=0) : (childView.get('value')===value)){
              this.triggerItemAtIndex(i + 1);
            }
          }
        } else {
          this.triggerItemAtIndex(0);
        }
        return YES ; // handled

      // Select from the right to the left
      } else if (evt.which === 37 || evt.which === 38) {

        if (value) {
          for(i = 1; i < length - 1; i++) {
            childView = childViews.objectAt(i);
            if ( isArray ? (value.indexOf(childView.get('value'))>=0) : (childView.get('value')===value)){
              this.triggerItemAtIndex(i - 1);
            }
          }
        } else {
          this.triggerItemAtIndex(length - 2);
        }

        return YES; // handled
      }
    }

    return NO;
  },

  mouseDown: function(evt) {
    var childViews = this.get('childViews'),
        childView,
        overflowIndex = childViews.get('length') - 1,
        index;

    if (!this.get('isEnabled')) return YES; // nothing to do

    index = this.displayItemIndexForEvent(evt);

    if (index >= 0) {
      childView = childViews.objectAt(index);
      childView.set('isActive', YES);
      this.activeChildView = childView;

      // if mouse was pressed on the overflow segment, popup the menu
      if (index === overflowIndex) this.showOverflowMenu();
      else this._isMouseDown = YES;
    }

    return YES;
  },

  mouseUp: function(evt) {
    var activeChildView,
        index;

    index = this.displayItemIndexForEvent(evt);

    if (this._isMouseDown && (index >= 0)) {

      this.triggerItemAtIndex(index);

      // Clean up
      activeChildView = this.activeChildView;
      activeChildView.set('isActive', NO);
      this.activeChildView = null;

      this._isMouseDown = NO;
    }

    return YES;
  },

  mouseMoved: function(evt) {
    var childViews = this.get('childViews'),
        overflowIndex = childViews.get('length') - 1,
        activeChildView,
        childView,
        index;

    if (this._isMouseDown) {
      // Update the last segment
      index = this.displayItemIndexForEvent(evt);

      activeChildView = this.activeChildView;
      childView = childViews.objectAt(index);

      if (childView && childView !== activeChildView) {
        // Changed
        if (activeChildView) activeChildView.set('isActive', NO);
        childView.set('isActive', YES);

        this.activeChildView = childView;

        if (index === overflowIndex) {
          this.showOverflowMenu();
          this._isMouseDown = NO;
        }
      }
    }
    return YES;
  },

  mouseEntered: function(evt) {
    var childViews = this.get('childViews'),
        childView,
        overflowIndex = childViews.get('length') - 1,
        index;

    // if mouse was pressed down initially, start detection again
    if (this._isMouseDown) {
      index = this.displayItemIndexForEvent(evt);

      // if mouse was pressed on the overflow segment, popup the menu
      if (index === overflowIndex) {
        this.showOverflowMenu();
        this._isMouseDown = NO;
      } else if (index >= 0) {
        childView = childViews.objectAt(index);
        childView.set('isActive', YES);

        this.activeChildView = childView;
      }
    }
    return YES;
  },

  mouseExited: function(evt) {
    var activeChildView;

    // if mouse was down, hide active index
    if (this._isMouseDown) {
      activeChildView = this.activeChildView;
      if (activeChildView) activeChildView.set('isActive', NO);

      this.activeChildView = null;
    }

    return YES;
  },

  touchStart: function(touch) {
    var childViews = this.get('childViews'),
        childView,
        overflowIndex = childViews.get('length') - 1,
        index;

    if (!this.get('isEnabled')) return YES; // nothing to do

    index = this.displayItemIndexForEvent(touch);

    if (index >= 0) {
      childView = childViews.objectAt(index);
      childView.set('isActive', YES);
      this.activeChildView = childView;

      // if touch was on the overflow segment, popup the menu
      if (index === overflowIndex) this.showOverflowMenu();
      else this._isTouching = YES;
    }

    return YES ;
  },

  touchEnd: function(touch) {
    var activeChildView,
        index;

    index = this.displayItemIndexForEvent(touch);

    if (this._isTouching && (index >= 0)) {
      this.triggerItemAtIndex(index);

      // Clean up
      activeChildView = this.activeChildView;
      activeChildView.set('isActive', NO);
      this.activeChildView = null;

      this._isTouching = NO;
    }

    return YES;
  },

  touchesDragged: function(evt, touches) {
    var isTouching = this.touchIsInBoundary(evt),
        childViews = this.get('childViews'),
        overflowIndex = childViews.get('length') - 1,
        activeChildView,
        childView,
        index;

    if (isTouching) {
      if (!this._isTouching) {
        this._touchDidEnter(evt);
      }
      index = this.displayItemIndexForEvent(evt);

      activeChildView = this.activeChildView;
      childView = childViews[index];

      if (childView && childView !== activeChildView) {
        // Changed
        if (activeChildView) activeChildView.set('isActive', NO);
        childView.set('isActive', YES);

        this.activeChildView = childView;

        if (index === overflowIndex) {
          this.showOverflowMenu();
          this._isMouseDown = NO;
        }
      }
    } else {
      if (this._isTouching) this._touchDidExit(evt);
    }

    this._isTouching = isTouching;

    return YES;
  },

  _touchDidExit: function(evt) {
    var activeChildView;

    if (this.isTouching) {
      activeChildView = this.activeChildView;
      activeChildView.set('isActive', NO);
      this.activeChildView = null;
    }

    return YES;
  },

  _touchDidEnter: function(evt) {
    var childViews = this.get('childViews'),
        childView,
        overflowIndex = childViews.get('length') - 1,
        index;

    index = this.displayItemIndexForEvent(evt);

    if (index === overflowIndex) {
      this.showOverflowMenu();
      this._isTouching = NO;
    } else if (index >= 0) {
      childView = childViews.objectAt(index);
      childView.set('isActive', YES);
      this.activeChildView = childView;
    }

    return YES;
  },

  /**
    Simulates the user clicking on the segment at the specified index. This
    will update the value if possible and fire the action.
  */
  triggerItemAtIndex: function(index) {
    var childViews = this.get('childViews'),
        childView,
        sel, value, val, empty, mult;

    childView = childViews.objectAt(index);

    if (!childView.get('isEnabled')) return this; // nothing to do!

    empty = this.get('allowsEmptySelection');
    mult = this.get('allowsMultipleSelection');

    // get new value... bail if not enabled. Also save original for later.
    sel = childView.get('value');
    value = val = this.get('value') ;

    if (SC.empty(value)) {
      value = [];
    } else if (!SC.isArray(value)) {
      value = [value]; // force to array
    }

    // if we do not allow multiple selection, either replace the current
    // selection or deselect it
    if (!mult) {
      // if we allow empty selection and the current value is the same as
      // the selected value, then deselect it.
      if (empty && (value.get('length')===1) && (value.objectAt(0)===sel)) {
        value = [];

      // otherwise, simply replace the value.
      } else value = [sel] ;

    // if we do allow multiple selection, then add or remove item to the array.
    } else {
      if (value.indexOf(sel) >= 0) {
        if (value.get('length')>1 || (value.objectAt(0)!==sel) || empty) {
          value = value.without(sel);
        }
      } else value = value.concat([sel]) ;
    }

    // normalize back to non-array form
    switch(value.get('length')) {
      case 0:
        value = null;
        break;
      case 1:
        value = value.objectAt(0);
        break;
      default:
        break;
    }

    // also, trigger target if needed.
    var actionKey = this.get('itemActionKey'),
        targetKey = this.get('itemTargetKey'),
        action, target = null,
        resp = this.getPath('pane.rootResponder'),
        item;

    if (actionKey && (item = this.get('items').objectAt(index))) {
      // get the source item from the item array.  use the index stored...
      action = item.get ? item.get(actionKey) : item[actionKey];
      if (targetKey) {
        target = item.get ? item.get(targetKey) : item[targetKey];
      }
      if (resp) resp.sendAction(action, target, this, this.get('pane'));
    }

    // Only set value if there is no action and a value is defined.
    if(!action && val !== undefined) {
      this.set('value', value);
    }

    // if an action/target is defined on self use that also
    action =this.get('action');
    if (action && resp) {
      resp.sendAction(action, this.get('target'), this, this.get('pane'));
    }
  },

  /** @private
    Invoked whenever an item is selected in the overflow menu.
  */
  selectOverflowItem: function(menu) {
    var item = menu.get('selectedItem');

    this.triggerItemAtIndex(item.get('index'));

    // Cleanup
    menu.removeObserver('selectedItem', this, 'selectOverflowItem');

    this.activeChildView.set('isActive', NO);
    this.activeChildView = null;
  },

  /** @private
    Presents the popup menu containing overflowed segments.
  */
  showOverflowMenu: function() {
    var childViews = this.get('childViews'),
        overflowViewIndex = childViews.get('length') - 1,
        overflowItems = this.overflowItems,
        overflowItemsLength,
        startIndex,
        isArray, value;

    // Check the currently selected item if it is in overflowItems
    overflowItemsLength = overflowItems.get('length');
    startIndex = childViews.get('length') - 1 - overflowItemsLength;

    value = this.get('value');
    isArray = SC.isArray(value);
    for (var i = 0; i < overflowItemsLength; i++) {
      var item = overflowItems.objectAt(i),
          itemValueKey = this.get('itemValueKey');

      if (isArray ? value.indexOf(item.get(itemValueKey)) >= 0 : value === item.get(itemValueKey)) {
        item.set('isChecked', YES);
      } else {
        item.set('isChecked', NO);
      }

      // Track the matching segment index
      item.set('index', startIndex + i);
    }

    // TODO: we can't pass a shortcut key to the menu, because it isn't a property of SegmentedView (yet?)
    var self = this;

    var menu = SC.MenuPane.create({
      layout: { width: 200 },
      items: overflowItems,
      itemTitleKey: this.get('itemTitleKey'),
      itemIconKey: this.get('itemIconKey'),
      itemIsEnabledKey: this.get('itemIsEnabledKey'),
      itemKeyEquivalentKey: this.get('itemKeyEquivalentKey'),
      itemCheckboxKey: 'isChecked',

      // We need to be able to update our overflow segment even if the user clicks outside of the menu.  Since
      // there is no callback method or observable property when the menu closes, override modalPaneDidClick().
      modalPaneDidClick: function() {
        sc_super();

        // Cleanup
        this.removeObserver('selectedItem', self, 'selectOverflowItem');

        self.activeChildView.set('isActive', NO);
        self.activeChildView = null;
      }
    });

    var layer = this.get('layer');
    var overflowElement = layer.childNodes[layer.childNodes.length - 1];
    menu.popup(overflowElement);

    menu.addObserver("selectedItem", this, 'selectOverflowItem');
  },

  /** @private
    Whenever the value changes, update the segments accordingly.
  */
  valueDidChange: function() {
    var value = this.get('value'),
        overflowItemsLength,
        childViews = this.get('childViews'),
        overflowIndex = Infinity,
        overflowView = childViews.lastObject(),
        childView,
        isSelected;

    // The index where childViews are all overflowed
    if (this.overflowItems) {
      overflowItemsLength = this.overflowItems.get('length');
      overflowIndex = childViews.get('length') - 1 - overflowItemsLength;

      // Clear out the selected value of the overflowView (if it's set)
      overflowView.set('isSelected', NO);
    }

    for (var i = childViews.get('length') - 2; i >= 0; i--) {
      childView = childViews.objectAt(i);
      if (SC.isArray(value) ? value.indexOf(childView.get('value')) >= 0 : value === childView.get('value')) {
        childView.set('isSelected', YES);

        // If we've gone over the overflow index, the child view is represented in overflow items
        if (i >= overflowIndex) overflowView.set('isSelected', YES);
      } else {
        childView.set('isSelected', NO);
      }
    }
  }.observes('value'),

  /** tied to the isEnabled state */
   acceptsFirstResponder: function() {
     if(!SC.SAFARI_FOCUS_BEHAVIOR) return this.get('isEnabled');
     else return NO;
   }.property('isEnabled').cacheable()

});<|MERGE_RESOLUTION|>--- conflicted
+++ resolved
@@ -34,7 +34,6 @@
   | *itemIconKey*  | an icon |
   | *itemActionKey* | an optional action to fire when pressed |
   | *itemTargetKey* | an optional target for the action |
-  | *itemAriaLabeledByKey* | an optional ariaLabel for WAI-ARIA attribute
 
   @extends SC.View
   @since SproutCore 1.0
@@ -46,17 +45,6 @@
 
   theme: 'square',
 
-<<<<<<< HEAD
-  /**
-    The WAI-ARIA role for tab list view. This property's value should not be
-    changed.
-
-    @property {String}
-  */
-  ariaRole: 'tablist',
-  
-=======
->>>>>>> 3c301e2c
   /**
     The value of the segmented view.
 
@@ -121,21 +109,6 @@
   items: null,
 
   /**
-<<<<<<< HEAD
-  If items property is a hash, specify which property will function as
-  the ariaLabeledBy with this itemAriaLabeledByKey property.ariaLabeledBy is used
-  as the WAI-ARIA attribute for the radio view. This property is assigned to
-  'aria-labelledby' attribute, which defines a string value that labels the
-  element. Used to support voiceover.  It should be assigned a non-empty string,
-  if the 'aria-labelledby' attribute has to be set for the element.
-
-    @property {String}
-  */
-  itemAriaLabeledByKey: null,
-
-  /** 
-=======
->>>>>>> 3c301e2c
     The key that contains the title for each item.
 
     @property {String}
@@ -228,15 +201,9 @@
 
     @property {Array}
   */
-<<<<<<< HEAD
-  itemKeys: 'itemTitleKey itemValueKey itemIsEnabledKey itemIconKey itemWidthKey itemToolTipKey itemKeyEquivalentKey itemAriaLabeledByKey itemAriaLabelKey'.w(),
-  viewKeys: 'title value isEnabled icon titleMinWidth hint keyEquivalent ariaLabeledBy'.w(),
-  
-=======
   itemKeys: 'itemTitleKey itemValueKey itemIsEnabledKey itemIconKey itemWidthKey itemToolTipKey itemKeyEquivalentKey'.w(),
   viewKeys: 'title value isEnabled icon width toolTip keyEquivalent'.w(),
 
->>>>>>> 3c301e2c
   /**
     Call itemsDidChange once to initialize segment child views for the items that exist at
     creation time.
@@ -312,28 +279,7 @@
         // We create a default SC.ButtonView-like object for each segment
         childView = SC.SegmentView.create({
           controlSize: this.get('controlSize'),
-<<<<<<< HEAD
-          /* SC.Button (note: we don't actually mix this in, because it doesn't define displayProperties or renderMixin) */
-          title: '',
-          value: null,
-          icon: null,
-          localize: this.get('localize'),
-          keyEquivalent: null,
-          escapeHTML: YES,      // TODO: Modification currently unsupported
-          needsEllipsis: YES,   // TODO: Modification currently unsupported
-          /* SC.ButtonView */
-          hint: '',   // TODO: SC.ButtonView has a toolTip, but the render delegate wants a hint property (which is it?)
-          titleMinWidth: null,
-          supportFocusRing: NO, // TODO: Modification currently unsupported
-          /* SC.View */
-          theme: this.get('theme'),
-          renderDelegateName: 'segmentRenderDelegate',
-          useStaticLayout: YES,
-          ariaLabeledBy: null,
-          displayProperties: ['icon', 'title', 'value', 'toolTip', 'isDefault', 'isCancel', 'titleMinWidth', 'isFirstSegment', 'isMiddleSegment', 'isLastSegment', 'index', 'ariaLabeledBy' ] // TODO: isDefault, isCancel, value not really supported
-=======
           localize: this.get('localize')
->>>>>>> 3c301e2c
         });
 
         // Attach the child

--- conflicted
+++ resolved
@@ -304,7 +304,6 @@
     any "transient" states such as the global isEnabled property or selection.
   */
   renderDisplayItems: function(context, items) {
-<<<<<<< HEAD
     var value       = this.get('value'),
         isArray     = SC.isArray(value),
         activeIndex = this.get('activeIndex'),
@@ -312,14 +311,6 @@
         title, icon, url, className, ic, item, toolTip, width, i;
 
     for(i=0; i< len; i++){
-=======
-    var title, icon, url, className, ic, item, toolTip, width;
-    var value = this.get('value');
-    var isArray = SC.isArray(value);
-    var activeIndex = this.get('activeIndex');
-    var len= items.length;
-    for(var i=0; i< len; i++){
->>>>>>> d4582a79
       ic = context.begin('a').attr('href', 'javascript:;');
       item=items[i];
       title = item[0]; 
@@ -445,7 +436,6 @@
     will update the value if possible and fire the action.
   */
   triggerItemAtIndex: function(idx) {
-<<<<<<< HEAD
     var items = this.get('displayItems'),
         item  = items.objectAt(idx),
         sel, value, val, empty, mult;
@@ -454,14 +444,6 @@
 
     empty = this.get('allowsEmptySelection');
     mult = this.get('allowsMultipleSelection');
-=======
-    var items = this.get('displayItems') ;
-    var item = items.objectAt(idx);
-    // if (!item[2]) return this; // nothing to do!
-    
-    var empty = this.get('allowsEmptySelection');
-    var mult = this.get('allowsMultipleSelection');
->>>>>>> d4582a79
     
     
     // get new value... bail if not enabled. Also save original for later.

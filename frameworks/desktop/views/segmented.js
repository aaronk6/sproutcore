// ==========================================================================
// Project:   SproutCore - JavaScript Application Framework
// Copyright: ©2006-2011 Strobe Inc. and contributors.
//            Portions ©2008-2011 Apple Inc. All rights reserved.
// License:   Licensed under MIT license (see license.js)
// ==========================================================================

sc_require('views/segment');

/**
  @class

  SegmentedView is a special type of button that can display multiple
  segments.  Each segment has a value assigned to it.  When the user clicks
  on the segment, the value of that segment will become the new value of
  the control.

  You can also optionally configure a target/action that will fire whenever
  the user clicks on an item.  This will give your code an opportunity to take
  some action depending on the new value.  (of course, you can always bind to
  the value as well, which is generally the preferred approach.)

  # Defining Your Segments

  You define your segments by providing a items array, much like you provide
  to a RadioView.  Your items array can be as simple as an array of strings
  or as complex as full model objects.  Based on how you configure your
  itemKey properties, the segmented view will read the properties it needs
  from the array and construct the button.

  You can define the following properties on objects you pass in:

    - *itemTitleKey* - the title of the button
    - *itemValueKey* - the value of the button
    - *itemWidthKey* - the preferred width. if omitted, it autodetects
    - *itemIconKey*  - an icon
    - *itemActionKey* - an optional action to fire when pressed
    - *itemTargetKey* - an optional target for the action
    - *itemLayerIdKey* - an optional target for the action 
    - *segmentViewClass* - class to be used for creating segments

  @extends SC.View
  @extends SC.Control
  @since SproutCore 1.0
*/
SC.SegmentedView = SC.View.extend(SC.Control,
/** @scope SC.SegmentedView.prototype */ {

  /**
    @ field
    @type Boolean
    @default YES
  */
  acceptsFirstResponder: function() {
    if (SC.FOCUS_ALL_CONTROLS) { return this.get('isEnabled'); }
    return NO;
  }.property('isEnabled').cacheable(),

  /**
    @type String
    @default 'tablist'
    @readOnly
  */
  //ariaRole: 'tablist',
  ariaRole: 'group', // workaround for <rdar://problem/10444670>; switch back to 'tablist' later with <rdar://problem/10463928> (also see segment.js)

  /**
    @type Array
    @default ['sc-segmented-view']
    @see SC.View#classNames
  */
  classNames: ['sc-segmented-view'],

  /**
    @type String
    @default 'square'
    @see SC.ButtonView#theme
  */
  theme: 'square',

  /**
    The value of the segmented view.

    The SegmentedView's value will always be the value of the currently
    selected button.  Setting this value will change the selected button.
    If you set this value to something that has no matching button, then
    no buttons will be selected.

    @type Object
    @default null
  */
  value: null,

  /**
    @type Boolean
    @default YES
  */
  isEnabled: YES,

  /**
    If YES, clicking a selected button again will deselect it, setting the
    segmented views value to null.
    
    @type Boolean
    @default NO
  */
  allowsEmptySelection: NO,

  /**
    If YES, then clicking on a tab will not deselect the other segments, it
    will simply add or remove it from the selection.
    
    @type Boolean
    @default NO
  */
  allowsMultipleSelection: NO,

  /**
    If YES, it will set the segment value even if an action is defined.

    @type Boolean
    @default NO
  */
  selectSegmentWhenTriggeringAction: NO,

  /**
    @type Boolean
    @default YES
  */
  localize: YES,

  /**
    Aligns the segments of the segmented view within its frame horizontally.
    Possible values:
    
      - SC.ALIGN_LEFT
      - SC.ALIGN_RIGHT
      - SC.ALIGN_CENTER
    
    @type String
    @default SC.ALIGN_CENTER
  */
  align: SC.ALIGN_CENTER,

  /**
    Change the layout direction to make this a vertical set of tabs instead
    of horizontal ones. Possible values:
    
      - SC.LAYOUT_HORIZONTAL
      - SC.LAYOUT_VERTICAL
    
    @type String
    @default SC.LAYOUT_HORIZONTAL
  */
  layoutDirection: SC.LAYOUT_HORIZONTAL,


  // ..........................................................
  // SEGMENT DEFINITION
  //

  /**
    The array of items to display.  This may be a simple array of strings, objects
    or SC.Objects.  If you pass objects or SC.Objects, you must also set the
    various itemKey properties to tell the SegmentedView how to extract the
    information it needs.

    Note: only SC.Object items support key-value coding and therefore may be
    observed by the view for changes to titles, values, icons, widths,
    isEnabled values & tooltips.

    @type Array
    @default null
  */
  items: null,

  /**
    The key that contains the title for each item.

    @type String
    @default null
  */
  itemTitleKey: null,

  /**
    The key that contains the value for each item.

    @type String
    @default null
  */
  itemValueKey: null,

  /**
    A key that determines if this item in particular is enabled.  Note if the
    control in general is not enabled, no items will be enabled, even if the
    item's enabled property returns YES.

    @type String
    @default null
  */
  itemIsEnabledKey: null,

  /**
    The key that contains the icon for each item.  If omitted, no icons will
    be displayed.

    @type String
    @default null
  */
  itemIconKey: null,

  /**
    The key that contains the desired width for each item.  If omitted, the
    width will autosize.

    @type String
    @default null
  */
  itemWidthKey: null,

  /**
    The key that contains the action for this item.  If defined, then
    selecting this item will fire the action in addition to changing the
    value.  See also itemTargetKey.

    @type String
    @default null
  */
  itemActionKey: null,

  /**
    The key that contains the target for this item.  If this and itemActionKey
    are defined, then this will be the target of the action fired.

    @type String
    @default null
  */
  itemTargetKey: null,

  /**
    The key that contains the layerId for each item.
    @property {String}
  */
  itemLayerIdKey: null,

  /**
    The key that contains the key equivalent for each item.  If defined then
    pressing that key equivalent will be like selecting the tab.  Also,
    pressing the Alt or Option key for 3 seconds will display the key
    equivalent in the tab.

    @type String
    @default null
  */
  itemKeyEquivalentKey: null,

  /**
    If YES, overflowing items are placed into a menu and an overflow segment is
    added to popup that menu.

    @type Boolean
    @default YES
  */
  shouldHandleOverflow: YES,

  /**
    The title to use for the overflow segment if it appears.

    @type String
    @default '&raquo;'
  */
  overflowTitle: '&raquo;',

  /**
    The toolTip to use for the overflow segment if it appears.

    @type String
    @default 'More&hellip;'
  */
  overflowToolTip: 'More&hellip;',

  /**
    The icon to use for the overflow segment if it appears.

    @type String
    @default null
  */
  overflowIcon: null,

  /**
    The view class used when creating segments.

    @type SC.View
    @default SC.SegmentView
  */
  segmentViewClass: SC.SegmentView,


  /** @private
    The following properties are used to map items to child views. Item keys
    are looked up on the item based on this view's value for each 'itemKey'.
    If a value in the item is found, then that value is mapped to a child
    view using the matching viewKey.

    @type Array
  */
  itemKeys: ['itemTitleKey', 'itemValueKey', 'itemIsEnabledKey', 'itemIconKey', 'itemWidthKey', 'itemToolTipKey', 'itemKeyEquivalentKey', 'itemLayerIdKey'],
  
  /** @private */
  viewKeys: ['title', 'value', 'isEnabled', 'icon', 'width', 'toolTip', 'keyEquivalent', 'layerId'],

  /** @private
    Call itemsDidChange once to initialize segment child views for the items that exist at
    creation time.
  */
  init: function() {
    sc_super();

    var title = this.get('overflowTitle'),
        toolTip = this.get('overflowToolTip'),
        icon = this.get('overflowIcon'),
        overflowView;

    overflowView = this.get('segmentViewClass').create({
      controlSize: this.get('controlSize'),
      localize: this.get('localize'),
      title: title,
      toolTip: toolTip,
      icon: icon,
      isLastSegment: YES,
      isOverflowSegment: YES,
<<<<<<< HEAD
      layoutDirection: this.get('layoutDirection')
=======
      isVisible: this.get('shouldHandleOverflow')
>>>>>>> 15e8330f
    });
    this.set('overflowView', overflowView);

    this.appendChild(overflowView);

    this.itemsDidChange();
  },

  shouldHandleOverflowDidChange: function() {
    if (this.get('shouldHandleOverflow')) {
      // remeasure should show/hide it as needed
      this.invokeLast(this.remeasure);
    } else {
      this.get('overflowView').set('isVisible', NO);
    }
  }.observes('shouldHandleOverflow'),

  /** @private
    Called whenever the number of items changes.  This method populates SegmentedView's childViews, taking
    care to re-use existing childViews if possible.
  */
  itemsDidChange: function() {
    var items = this.get('items') || [],
        item,
        localItem,                        // Used to avoid altering the original items
        childViews = this.get('childViews'),
        childView,
        overflowView = childViews.lastObject(),
        value = this.get('value'),        // The value can change if items that were once selected are removed
        isSelected,
        itemKeys = this.get('itemKeys'),
        itemKey,
        viewKeys = this.get('viewKeys'),
        viewKey,
        segmentViewClass = this.get('segmentViewClass'),
        i, j;

    // Update childViews
    if (childViews.get('length') - 1 > items.get('length')) {   // We've lost segments (ie. childViews)

      // Remove unneeded segments from the end back
      for (i = childViews.get('length') - 2; i >= items.get('length'); i--) {
        childView = childViews.objectAt(i);

        // If a selected childView has been removed then update our value
        if (SC.isArray(value)) {
          value.removeObject(childView.get('value'));
        } else if (value === childView.get('value')) {
          value = null;
        }

        this.removeChild(childView);
      }

      // Update our value which may have changed
      this.set('value', value);

    } else if (childViews.get('length') - 1 < items.get('length')) {  // We've gained segments

      // Create the new segments
      for (i = childViews.get('length') - 1; i < items.get('length'); i++) {

        // We create a default SC.ButtonView-like object for each segment
        childView = segmentViewClass.create({
          controlSize: this.get('controlSize'),
          localize: this.get('localize'),
          layoutDirection: this.get('layoutDirection')
        });

        // Attach the child
        this.insertBefore(childView, overflowView);
      }
    }

    // Because the items array can be altered with insertAt or removeAt, we can't be sure that the items
    // continue to match 1-to-1 the existing views, so once we have the correct number of childViews,
    // simply update them all
    childViews = this.get('childViews');

    for (i = 0; i < items.get('length'); i++) {
      localItem = items.objectAt(i);
      childView = childViews.objectAt(i);

      // Skip null/undefined items (but don't skip empty strings)
      if (SC.none(localItem)) continue;

      // Normalize the item (may be a String, Object or SC.Object)
      if (SC.typeOf(localItem) === SC.T_STRING) {

        localItem = SC.Object.create({
          'title': localItem.humanize().titleize(),
          'value': localItem
        });

        // Update our keys accordingly
        this.set('itemTitleKey', 'title');
        this.set('itemValueKey', 'value');
      } else if (SC.typeOf(localItem) === SC.T_HASH) {

        localItem = SC.Object.create(localItem);
      } else if (localItem instanceof SC.Object)  {

        // We don't need to make any changes to SC.Object items, but we can observe them
        for (j = itemKeys.get('length') - 1; j >= 0; j--) {
          itemKey = this.get(itemKeys.objectAt(j));

          if (itemKey) {
            localItem.removeObserver(itemKey, this, this.itemContentDidChange);
            localItem.addObserver(itemKey, this, this.itemContentDidChange, i);
          }
        }
      } else {
        SC.Logger.error('SC.SegmentedView items may be Strings, Objects (ie. Hashes) or SC.Objects only');
      }

      // Determine whether this segment is selected based on the view's existing value(s)
      isSelected = NO;
      if (SC.isArray(value) ? value.indexOf(localItem.get(this.get('itemValueKey'))) >= 0 : value === localItem.get(this.get('itemValueKey'))) {
        isSelected = YES;
      }
      childView.set('isSelected', isSelected);

      // Assign segment specific properties based on position
      childView.set('index', i);
      childView.set('isFirstSegment', i === 0);
      childView.set('isMiddleSegment',  i < items.get('length') - 1 && i > 0);
      childView.set('isLastSegment', i === items.get('length') - 1);

      // Be sure to update the view's properties for the (possibly new) matched item
      childView.updateItem(this, localItem);
    }

    // Force a segment remeasure to check overflow
    if (this.get('shouldHandleOverflow')) {
      this.invokeLast(this.remeasure);
    }
  }.observes('*items.[]'),

  /** @private
    This observer method is called whenever any of the relevant properties of an item change.  This only applies
    to SC.Object based items that may be observed.
  */
  itemContentDidChange: function(item, key, alwaysNull, index) {
    var items = this.get('items'),
        childViews = this.get('childViews'),
        childView;

    childView = childViews.objectAt(index);
    if (childView) {

      // Update the childView
      childView.updateItem(this, item);
    } else {
      SC.Logger.warn("Item content change was observed on item without matching segment child view.");
    }

<<<<<<< HEAD
    // Reset our measurements (which depend on width/height or title) and adjust visible views
    this.invokeLast(this.remeasure);
=======
    // Reset our measurements (which depend on width or title) and adjust visible views
    if (this.get('shouldHandleOverflow')) {
      this.invokeLast(this.remeasure);
    }
>>>>>>> 15e8330f
  },

  /** @private
    Whenever the view resizes, we need to check to see if we're overflowing.
  */
  viewDidResize: function() {
<<<<<<< HEAD
    var isHorizontal = this.get('layoutDirection') === SC.LAYOUT_HORIZONTAL,
        visibleDim = isHorizontal ? this.$().width() : this.$().height();
     
    // Only overflow if we've gone below the minimum dimension required to fit all the segments
    if (this.isOverflowing || visibleDim <= this.cachedMinimumDim) this.adjustOverflow();
=======
    var visibleWidth = this.$().width();

    // Only overflow if we've gone below the minimum width required to fit all the segments
    if (this.get('shouldHandleOverflow') && (this.isOverflowing || visibleWidth <= this.cachedMinimumWidth)) {
      this.adjustOverflow();
    }
>>>>>>> 15e8330f
  },

  /** @private
    Whenever visibility changes, we need to check to see if we're overflowing.
  */
  isVisibleInWindowDidChange: function() {
    if (this.get('shouldHandleOverflow')) {
      this.invokeLast(this.remeasure);
    }
  }.observes('isVisibleInWindow'),

  /** @private
    Calling this method forces the segments to be remeasured and will also adjust the
    segments for overflow if necessary.
  */
  remeasure: function() {
    if (!this.get('shouldHandleOverflow')) { return; }
    var renderDelegate = this.get('renderDelegate'),
        childViews = this.get('childViews'),
        overflowView;

    if (this.get('isVisibleInWindow')) {
      // Make all the views visible so that they can be measured
      overflowView = childViews.lastObject();
      overflowView.set('isVisible', YES);

      for (var i = childViews.get('length') - 1; i >= 0; i--){
        childViews.objectAt(i).set('isVisible', YES);
      }


      this.cachedDims = this.segmentDimensions();
      this.cachedOverflowDim = this.overflowSegmentDim();

      this.adjustOverflow();
    }
  },

  /** @private
    This method is called to adjust the segment views to see if we need to handle for overflow.
   */
  adjustOverflow: function() {
    if (!this.get('shouldHandleOverflow')) { return; }

    var childViews = this.get('childViews'),
        childView,
        value = this.get('value'),
        overflowView = childViews.lastObject(),
        isHorizontal = this.get('layoutDirection') === SC.LAYOUT_HORIZONTAL,
        visibleDim = isHorizontal ? this.$().width() : this.$().height(),  // The inner width/height of the div
        curElementsDim = 0,
        dimToFit,
        length, i;

    // This variable is useful to optimize when we are overflowing
    this.isOverflowing = NO;
    overflowView.set('isSelected', NO);

    // Clear out the overflow items (these are the items not currently visible)
    this.overflowItems = [];

    length = this.cachedDims.length;
    for (i=0; i < length; i++) {
      childView = childViews.objectAt(i);
      curElementsDim += this.cachedDims[i];

      // check for an overflow (leave room for the overflow segment except for with the last segment)
      dimToFit = (i === length - 1) ? curElementsDim : curElementsDim + this.cachedOverflowDim;

      if (dimToFit > visibleDim) {
        // Add the localItem to the overflowItems
        this.overflowItems.pushObject(childView.get('localItem'));

        // Record that we're now overflowing
        this.isOverflowing = YES;

        childView.set('isVisible', NO);

        // If the first item is already overflowed, make the overflowView first segment
        if (i === 0) overflowView.set('isFirstSegment', YES);

        // If the overflowed segment was selected, show the overflowView as selected instead
        if (SC.isArray(value) ? value.indexOf(childView.get('value')) >= 0 : value === childView.get('value')) {
          overflowView.set('isSelected', YES);
        }
      } else {
        childView.set('isVisible', YES);

        // If the first item is not overflowed, don't make the overflowView first segment
        if (i === 0) overflowView.set('isFirstSegment', NO);
      }
    }

    // Show/hide the overflow view if we have overflowed
    if (this.isOverflowing) overflowView.set('isVisible', YES);
    else overflowView.set('isVisible', NO);

    // Store the minimum dimension (height/width) before overflow
    this.cachedMinimumDim = curElementsDim + this.cachedOverflowDim;
  },

  /**
    Return the dimensions (either heights or widths depending on the layout direction) of the DOM 
    elements of the segments.  This will be measured by the view to determine which segments should
    be overflowed.

    It ignores the last segment (the overflow segment).
  */
  segmentDimensions: function() {
    var cv = this.get('childViews'),
        v, f,
        dims = [],
        isHorizontal = this.get('layoutDirection') === SC.LAYOUT_HORIZONTAL;

    for (var i = 0, length = cv.length; i < length - 1; i++) {
      v = cv[i];
      f = v.get('frame');
      dims[i] = isHorizontal ? f.width : f.height;
    }

    return dims;
  },

  /**
    Return the dimension (height or width depending on the layout direction) over the overflow segment.
  */
  overflowSegmentDim: function() {
    var cv = this.get('childViews'),
        v, f, 
        isHorizontal = this.get('layoutDirection') === SC.LAYOUT_HORIZONTAL;

    v = cv.length && cv[cv.length - 1];
    if (v) {
      f = v.get('frame');
      return isHorizontal ? f.width : f.height;
    }

    return 0;
  },

  /**
    Return the index of the segment view that is the target of the mouse click.
  */
  indexForClientPosition: function(x, y) {
    var cv = this.get('childViews'),
        length, i,
        v, rect,
        point;

    point = {x: x, y: y};
    for (i = 0, length = cv.length; i < length; i++) {
      v = cv[i];
      
      rect = v.get('layer').getBoundingClientRect();
      rect = { 
        x: rect.left, 
        y: rect.top, 
        width: (rect.right-rect.left), 
        height: (rect.bottom - rect.top) 
      };
      
      // Return the index early if found
      if (SC.pointInRect(point, rect)) return i;
    }

    // Default not found
    return -1;
  }, 

  // ..........................................................
  // RENDERING/DISPLAY SUPPORT
  //

  /**
    @type Array
    @default ['align']
    @see SC.View#displayProperties
  */
  displayProperties: ['align'],

  /**
    @type String
    @default 'segmentedRenderDelegate'
  */
  renderDelegateName: 'segmentedRenderDelegate',

  // ..........................................................
  // EVENT HANDLING
  //

  /** @private
    Determines the index into the displayItems array where the passed mouse
    event occurred.
  */
  displayItemIndexForEvent: function(evt) {
<<<<<<< HEAD
    return this.indexForClientPosition(evt.clientX, evt.clientY);
=======
    var renderDelegate = this.get('renderDelegate');

    if (renderDelegate && renderDelegate.indexForClientPosition) {
      
      var x = evt.clientX;
      var y = evt.clientY;
      
      // Accessibility workaround: <rdar://problem/10467360> WebKit sends all event coords as 0,0 for all AXPress-triggered events
      if (x === 0 && y === 0) {
        var el = evt.target;
        if (el) {
          var offset = SC.offset(el);
          x = offset.x + Math.round(el.offsetWidth/2);
          y = offset.y + Math.round(el.offsetHeight/2);
        }
      }
      
      return renderDelegate.indexForClientPosition(this, x, y);
    }
>>>>>>> 15e8330f
  },

  /** @private */
  keyDown: function(evt) {
    var childViews,
        childView,
        i, length,
        value, isArray;

    // handle tab key
    if (evt.which === 9 || evt.keyCode === 9) {
      var view = evt.shiftKey ? this.get('previousValidKeyView') : this.get('nextValidKeyView');
      if(view) view.becomeFirstResponder();
      else evt.allowDefault();
      return YES ; // handled
    }

    // handle arrow keys
    if (!this.get('allowsMultipleSelection')) {
      childViews = this.get('childViews');

      length = childViews.get('length');
      value = this.get('value');
      isArray = SC.isArray(value);

      // Select from the left to the right
      if (evt.which === 39 || evt.which === 40) {

        if (value) {
          for(i = 0; i < length - 2; i++){
            childView = childViews.objectAt(i);
            if ( isArray ? (value.indexOf(childView.get('value'))>=0) : (childView.get('value')===value)){
              this.triggerItemAtIndex(i + 1);
            }
          }
        } else {
          this.triggerItemAtIndex(0);
        }
        return YES ; // handled

      // Select from the right to the left
      } else if (evt.which === 37 || evt.which === 38) {

        if (value) {
          for(i = 1; i < length - 1; i++) {
            childView = childViews.objectAt(i);
            if ( isArray ? (value.indexOf(childView.get('value'))>=0) : (childView.get('value')===value)){
              this.triggerItemAtIndex(i - 1);
            }
          }
        } else {
          this.triggerItemAtIndex(length - 2);
        }

        return YES; // handled
      }
    }

    return NO;
  },

  /** @private */
  mouseDown: function(evt) {
    var childViews = this.get('childViews'),
        childView,
        overflowIndex = childViews.get('length') - 1,
        index;

    if (!this.get('isEnabled')) return YES; // nothing to do

    index = this.displayItemIndexForEvent(evt);
    if (index >= 0) {
      childView = childViews.objectAt(index);
      childView.set('isActive', YES);
      this.activeChildView = childView;

      // if mouse was pressed on the overflow segment, popup the menu
      if (index === overflowIndex) this.showOverflowMenu();
      else this._isMouseDown = YES;
    }

    return YES;
  },

  /** @private */
  mouseUp: function(evt) {
    var activeChildView,
        index;

    index = this.displayItemIndexForEvent(evt);
    if (this._isMouseDown && (index >= 0)) {

      this.triggerItemAtIndex(index);

      // Clean up
      activeChildView = this.activeChildView;
      activeChildView.set('isActive', NO);
      this.activeChildView = null;

      
    }
    
    this._isMouseDown = NO;
    return YES;
  },

  /** @private */
  mouseMoved: function(evt) {
    var childViews = this.get('childViews'),
        overflowIndex = childViews.get('length') - 1,
        activeChildView,
        childView,
        index;

    if (this._isMouseDown) {
      // Update the last segment
      index = this.displayItemIndexForEvent(evt);

      activeChildView = this.activeChildView;
      childView = childViews.objectAt(index);

      if (childView && childView !== activeChildView) {
        // Changed
        if (activeChildView) activeChildView.set('isActive', NO);
        childView.set('isActive', YES);

        this.activeChildView = childView;

        if (index === overflowIndex) {
          this.showOverflowMenu();
          this._isMouseDown = NO;
        }
      }
    }
    return YES;
  },

  /** @private */
  mouseEntered: function(evt) {
    var childViews = this.get('childViews'),
        childView,
        overflowIndex = childViews.get('length') - 1,
        index;

    // if mouse was pressed down initially, start detection again
    if (this._isMouseDown) {
      index = this.displayItemIndexForEvent(evt);

      // if mouse was pressed on the overflow segment, popup the menu
      if (index === overflowIndex) {
        this.showOverflowMenu();
        this._isMouseDown = NO;
      } else if (index >= 0) {
        childView = childViews.objectAt(index);
        childView.set('isActive', YES);

        this.activeChildView = childView;
      }
    }
    return YES;
  },

  /** @private */
  mouseExited: function(evt) {
    var activeChildView;

    // if mouse was down, hide active index
    if (this._isMouseDown) {
      activeChildView = this.activeChildView;
      if (activeChildView) activeChildView.set('isActive', NO);

      this.activeChildView = null;
    }

    return YES;
  },

  /** @private */
  touchStart: function(touch) {
    var childViews = this.get('childViews'),
        childView,
        overflowIndex = childViews.get('length') - 1,
        index;

    if (!this.get('isEnabled')) return YES; // nothing to do

    index = this.displayItemIndexForEvent(touch);

    if (index >= 0) {
      childView = childViews.objectAt(index);
      childView.set('isActive', YES);
      this.activeChildView = childView;

      // if touch was on the overflow segment, popup the menu
      if (index === overflowIndex) this.showOverflowMenu();
      else this._isTouching = YES;
    }

    return YES ;
  },

  /** @private */
  touchEnd: function(touch) {
    var activeChildView,
        index;

    index = this.displayItemIndexForEvent(touch);

    if (this._isTouching && (index >= 0)) {
      this.triggerItemAtIndex(index);

      // Clean up
      activeChildView = this.activeChildView;
      activeChildView.set('isActive', NO);
      this.activeChildView = null;

      this._isTouching = NO;
    }

    return YES;
  },

  /** @private */
  touchesDragged: function(evt, touches) {
    var isTouching = this.touchIsInBoundary(evt),
        childViews = this.get('childViews'),
        overflowIndex = childViews.get('length') - 1,
        activeChildView,
        childView,
        index;

    if (isTouching) {
      if (!this._isTouching) {
        this._touchDidEnter(evt);
      }
      index = this.displayItemIndexForEvent(evt);

      activeChildView = this.activeChildView;
      childView = childViews[index];

      if (childView && childView !== activeChildView) {
        // Changed
        if (activeChildView) activeChildView.set('isActive', NO);
        childView.set('isActive', YES);

        this.activeChildView = childView;

        if (index === overflowIndex) {
          this.showOverflowMenu();
          this._isMouseDown = NO;
        }
      }
    } else {
      if (this._isTouching) this._touchDidExit(evt);
    }

    this._isTouching = isTouching;

    return YES;
  },

  /** @private */
  _touchDidExit: function(evt) {
    var activeChildView;

    if (this.isTouching) {
      activeChildView = this.activeChildView;
      activeChildView.set('isActive', NO);
      this.activeChildView = null;
    }

    return YES;
  },

  /** @private */
  _touchDidEnter: function(evt) {
    var childViews = this.get('childViews'),
        childView,
        overflowIndex = childViews.get('length') - 1,
        index;

    index = this.displayItemIndexForEvent(evt);

    if (index === overflowIndex) {
      this.showOverflowMenu();
      this._isTouching = NO;
    } else if (index >= 0) {
      childView = childViews.objectAt(index);
      childView.set('isActive', YES);
      this.activeChildView = childView;
    }

    return YES;
  },

  /** @private
    Simulates the user clicking on the segment at the specified index. This
    will update the value if possible and fire the action.
  */
  triggerItemAtIndex: function(index) {
    var childViews = this.get('childViews'),
        childView,
        sel, value, val, empty, mult;

    childView = childViews.objectAt(index);

    if (!childView.get('isEnabled')) return this; // nothing to do!

    empty = this.get('allowsEmptySelection');
    mult = this.get('allowsMultipleSelection');

    // get new value... bail if not enabled. Also save original for later.
    sel = childView.get('value');
    value = val = this.get('value') ;

    if (SC.empty(value)) {
      value = [];
    } else if (!SC.isArray(value)) {
      value = [value]; // force to array
    }

    // if we do not allow multiple selection, either replace the current
    // selection or deselect it
    if (!mult) {
      // if we allow empty selection and the current value is the same as
      // the selected value, then deselect it.
      if (empty && (value.get('length')===1) && (value.objectAt(0)===sel)) {
        value = [];

      // otherwise, simply replace the value.
      } else value = [sel] ;

    // if we do allow multiple selection, then add or remove item to the array.
    } else {
      if (value.indexOf(sel) >= 0) {
        if (value.get('length')>1 || (value.objectAt(0)!==sel) || empty) {
          value = value.without(sel);
        }
      } else value = value.concat([sel]) ;
    }

    // normalize back to non-array form
    switch(value.get('length')) {
      case 0:
        value = null;
        break;
      case 1:
        value = value.objectAt(0);
        break;
      default:
        break;
    }

    // also, trigger target if needed.
    var actionKey = this.get('itemActionKey'),
        targetKey = this.get('itemTargetKey'),
        action, target = null,
        resp = this.getPath('pane.rootResponder'),
        item;

    if (actionKey && (item = this.get('items').objectAt(index))) {
      // get the source item from the item array.  use the index stored...
      action = item.get ? item.get(actionKey) : item[actionKey];
      if (targetKey) {
        target = item.get ? item.get(targetKey) : item[targetKey];
      }
      if (resp) resp.sendAction(action, target, this, this.get('pane'),value);
    }

    if(val !== undefined && (!action || this.get('selectSegmentWhenTriggeringAction'))) {
      this.set('value', value);
    }

    // if an action/target is defined on self use that also
    action =this.get('action');
    if (action && resp) {
      resp.sendAction(action, this.get('target'), this, this.get('pane'),value);
    }
  },

  /** @private
    Invoked whenever an item is selected in the overflow menu.
  */
  selectOverflowItem: function(menu) {
    var item = menu.get('selectedItem');

    this.triggerItemAtIndex(item.get('index'));

    // Cleanup
    menu.removeObserver('selectedItem', this, 'selectOverflowItem');

    this.activeChildView.set('isActive', NO);
    this.activeChildView = null;
  },

  /** @private
    Presents the popup menu containing overflowed segments.
  */
  showOverflowMenu: function() {
    var childViews = this.get('childViews'),
        overflowViewIndex = childViews.get('length') - 1,
        overflowItems = this.overflowItems,
        overflowItemsLength,
        startIndex,
        isArray, value;

    // Check the currently selected item if it is in overflowItems
    overflowItemsLength = overflowItems.get('length');
    startIndex = childViews.get('length') - 1 - overflowItemsLength;

    value = this.get('value');
    isArray = SC.isArray(value);
    for (var i = 0; i < overflowItemsLength; i++) {
      var item = overflowItems.objectAt(i),
          itemValueKey = this.get('itemValueKey');

      if (isArray ? value.indexOf(item.get(itemValueKey)) >= 0 : value === item.get(itemValueKey)) {
        item.set('isChecked', YES);
      } else {
        item.set('isChecked', NO);
      }

      // Track the matching segment index
      item.set('index', startIndex + i);
    }

    // TODO: we can't pass a shortcut key to the menu, because it isn't a property of SegmentedView (yet?)
    var self = this;

    var menu = SC.MenuPane.create({
      layout: { width: 200 },
      items: overflowItems,
      itemTitleKey: this.get('itemTitleKey'),
      itemIconKey: this.get('itemIconKey'),
      itemIsEnabledKey: this.get('itemIsEnabledKey'),
      itemKeyEquivalentKey: this.get('itemKeyEquivalentKey'),
      itemCheckboxKey: 'isChecked',

      // We need to be able to update our overflow segment even if the user clicks outside of the menu.  Since
      // there is no callback method or observable property when the menu closes, override modalPaneDidClick().
      modalPaneDidClick: function() {
        sc_super();

        // Cleanup
        this.removeObserver('selectedItem', self, 'selectOverflowItem');

        self.activeChildView.set('isActive', NO);
        self.activeChildView = null;
      }
    });

    var layer = this.get('layer');
    var overflowElement = layer.childNodes[layer.childNodes.length - 1];
    menu.popup(overflowElement);

    menu.addObserver("selectedItem", this, 'selectOverflowItem');
  },

  /** @private
    Whenever the value changes, update the segments accordingly.
  */
  valueDidChange: function() {
    var value = this.get('value'),
        overflowItemsLength,
        childViews = this.get('childViews'),
        overflowIndex = Infinity,
        overflowView = childViews.lastObject(),
        childView,
        isSelected;

    // The index where childViews are all overflowed
    if (this.overflowItems) {
      overflowItemsLength = this.overflowItems.get('length');
      overflowIndex = childViews.get('length') - 1 - overflowItemsLength;

      // Clear out the selected value of the overflowView (if it's set)
      overflowView.set('isSelected', NO);
    }

    for (var i = childViews.get('length') - 2; i >= 0; i--) {
      childView = childViews.objectAt(i);
      if (SC.isArray(value) ? value.indexOf(childView.get('value')) >= 0 : value === childView.get('value')) {
        childView.set('isSelected', YES);

        // If we've gone over the overflow index, the child view is represented in overflow items
        if (i >= overflowIndex) overflowView.set('isSelected', YES);
      } else {
        childView.set('isSelected', NO);
      }
    }
  }.observes('value')

});<|MERGE_RESOLUTION|>--- conflicted
+++ resolved
@@ -329,11 +329,8 @@
       icon: icon,
       isLastSegment: YES,
       isOverflowSegment: YES,
-<<<<<<< HEAD
-      layoutDirection: this.get('layoutDirection')
-=======
+      layoutDirection: this.get('layoutDirection'),
       isVisible: this.get('shouldHandleOverflow')
->>>>>>> 15e8330f
     });
     this.set('overflowView', overflowView);
 
@@ -490,35 +487,23 @@
       SC.Logger.warn("Item content change was observed on item without matching segment child view.");
     }
 
-<<<<<<< HEAD
     // Reset our measurements (which depend on width/height or title) and adjust visible views
-    this.invokeLast(this.remeasure);
-=======
-    // Reset our measurements (which depend on width or title) and adjust visible views
     if (this.get('shouldHandleOverflow')) {
       this.invokeLast(this.remeasure);
     }
->>>>>>> 15e8330f
   },
 
   /** @private
     Whenever the view resizes, we need to check to see if we're overflowing.
   */
   viewDidResize: function() {
-<<<<<<< HEAD
     var isHorizontal = this.get('layoutDirection') === SC.LAYOUT_HORIZONTAL,
         visibleDim = isHorizontal ? this.$().width() : this.$().height();
      
     // Only overflow if we've gone below the minimum dimension required to fit all the segments
-    if (this.isOverflowing || visibleDim <= this.cachedMinimumDim) this.adjustOverflow();
-=======
-    var visibleWidth = this.$().width();
-
-    // Only overflow if we've gone below the minimum width required to fit all the segments
-    if (this.get('shouldHandleOverflow') && (this.isOverflowing || visibleWidth <= this.cachedMinimumWidth)) {
-      this.adjustOverflow();
-    }
->>>>>>> 15e8330f
+    if (this.get('shouldHandleOverflow') && (this.isOverflowing || visibleDim <= this.cachedMinimumDim)) {
+	  this.adjustOverflow();
+    }
   },
 
   /** @private
@@ -714,9 +699,6 @@
     event occurred.
   */
   displayItemIndexForEvent: function(evt) {
-<<<<<<< HEAD
-    return this.indexForClientPosition(evt.clientX, evt.clientY);
-=======
     var renderDelegate = this.get('renderDelegate');
 
     if (renderDelegate && renderDelegate.indexForClientPosition) {
@@ -736,7 +718,6 @@
       
       return renderDelegate.indexForClientPosition(this, x, y);
     }
->>>>>>> 15e8330f
   },
 
   /** @private */

--- conflicted
+++ resolved
@@ -13,15 +13,8 @@
 
   render: function(dataSource, context) {
     var theme = dataSource.get('theme'),
-        buttonDelegate, classes,
-        ariaLabeledBy = dataSource.get('ariaLabeledBy'),
-        containerView, isPartOfTabView = NO,
-        view = dataSource.get('view');
-
-        containerView = view.getPath('parentView.parentView.containerView');
-        if(containerView) {
-          isPartOfTabView = YES;
-        }
+        buttonDelegate,
+        classes;
 
     // Segment specific additions
     classes = {
@@ -33,17 +26,6 @@
     if (!SC.none(dataSource.get('index'))) classes['sc-segment-' + dataSource.get('index')] = YES;
     context.setClass(classes);
 
-    // addressing accessibility
-    context.attr('role', 'tab');
-    context.attr('aria-selected', dataSource.get('isSelected'));
-    if(ariaLabeledBy && ariaLabeledBy !== "") {
-      context.attr('aria-labelledby',ariaLabeledBy);
-    }
-
-    if(isPartOfTabView) {
-      context.attr('aria-controls', containerView.get('layerId'));
-    }
-
     // Use the SC.ButtonView render delegate for the current theme to render the segment as a button
     buttonDelegate = theme.buttonRenderDelegate;
     buttonDelegate.render(dataSource, context);
@@ -53,15 +35,7 @@
     var theme = dataSource.get('theme'),
         buttonDelegate,
         titleMinWidth,
-        classes = {},
-        ariaLabeledBy = dataSource.get('ariaLabeledBy'),
-        containerView, isPartOfTabView = NO,
-        view = dataSource.get('view');
-
-        containerView = view.getPath('parentView.parentView.containerView');
-        if(containerView) {
-          isPartOfTabView = YES;
-        }
+        classes = {};
 
     // Segment specific additions
     classes = {
@@ -73,18 +47,6 @@
     if (!SC.none(dataSource.get('index'))) classes['sc-segment-' + dataSource.get('index')] = YES;
     jquery.setClass(classes);
 
-<<<<<<< HEAD
-    // addressing accessibility
-    jquery.attr('role', 'tab');
-    jquery.attr('aria-selected', dataSource.get('isSelected'));
-    if(ariaLabeledBy !== "") {
-      jquery.attr('aria-labelledby',ariaLabeledBy);
-    }
-    if(isPartOfTabView) {
-      jquery.attr('aria-controls', containerView.get('layerId'));
-    }
-=======
->>>>>>> 3c301e2c
     // Use the SC.ButtonView render delegate for the current theme to update the segment as a button
     buttonDelegate = theme['buttonRenderDelegate'];
     buttonDelegate.update(dataSource, jquery);

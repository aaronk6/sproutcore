// ==========================================================================
// Project:   SproutCore Animation
// ==========================================================================

/*globals module test ok isObj equals expects */
<<<<<<< HEAD
var view, base, inherited, pane;
=======
var view, base, inherited, pane, computed;
>>>>>>> 84a0011f
module("Animatable", {
  setup: function() {
    SC.RunLoop.begin();
    pane = SC.Pane.create({
<<<<<<< HEAD
      layout: { top: 0, right: 0, width: 200, height: 200 },
=======
      layout: { top: 0, right: 0, width: 200, height: 200 }
>>>>>>> 84a0011f
    });
    pane.append();
    
    view = SC.View.create(SC.Animatable, { 
      layout: { left: 100, top: 100, height: 100, width: 100 },
      style: { opacity: 0.5 },
      transitions: {
        left: 0.25,
        top: { duration: 0.35 },
        width: { duration: 0.2, timing: SC.Animatable.TRANSITION_EASE_IN_OUT },
        style: { opacity: 1 }
      }
    });
    pane.appendChild(view);
    
    // identical to normal view above
    base = SC.View.extend(SC.Animatable, { 
      layout: { left: 100, top: 100, height: 100, width: 100 },
      transitions: {
        left: 0.25,
        top: { duration: 0.35 },
        width: { duration: 0.2, timing: SC.Animatable.TRANSITION_EASE_IN_OUT }
      }
    });
    
    // concatenate this
    inherited = base.create({
      transitions: {
        left: 0.99
      }
    });
    
<<<<<<< HEAD
    SC.RunLoop.end();
  },
=======
    // computed
    computed = base.create({
      _test_left: 5,
      layout: function() {
        return { left: this._test_left, top: 5, width: 50, height: 50 };
      }.property("_test_left").cacheable()
    });
    
    SC.RunLoop.end();
  }
>>>>>>> 84a0011f
  
});

test("animatable should have init-ed correctly", function(){
  var left = view.transitions["left"];
  var top = view.transitions["top"];
  var width = view.transitions["width"];
  
  equals(left["duration"], 0.25, "left duration is .25");
  equals(top["duration"], 0.35, "top duration is .35");
  equals(width["duration"], 0.2, "width duration is .2");
  
  equals(left["timing"], undefined, "No timing for left.");
  equals(top["timing"], undefined, "No timing for top.");
  equals(width["timing"], SC.Animatable.TRANSITION_EASE_IN_OUT, "SC.Animatable.TRANSITION_EASE_IN_OUT for width.");
});

test("animatable should handle concatenated transitions properly", function(){
  // should be identical to view, but with one difference.
  var left = inherited.transitions["left"];
  var top = inherited.transitions["top"];
  var width = inherited.transitions["width"];
  
  equals(left["duration"], 0.99, "left duration is .99 (the overridden value)");
  equals(top["duration"], 0.35, "top duration is .35");
  equals(width["duration"], 0.2, "width duration is .2");
  
  equals(left["timing"], undefined, "No timing for left.");
  equals(top["timing"], undefined, "No timing for top.");
  equals(width["timing"], SC.Animatable.TRANSITION_EASE_IN_OUT, "SC.Animatable.TRANSITION_EASE_IN_OUT for width.");
});

test("animatable handler for layer update should ensure both layout and styles are set in the 'current style'.", function() {
  var original_transition_enabled = SC.Animatable.enableCSSTransitions;
  SC.Animatable.enableCSSTransitions = NO;
  
  // we should have a style (it is inside a pane)
<<<<<<< HEAD
  current = view.getCurrentJavaScriptStyles();
=======
  var current = view.getCurrentJavaScriptStyles();
>>>>>>> 84a0011f
  ok(!SC.none(current), "There now SHOULD be a current JS style.");
  
  // and now, make sure we have both style AND layout set properly.
  equals(current["opacity"], 0.5, "opacity should be .5");
  equals(current["left"], 100, "left should be 100");
  
  // go back to the beginning
  SC.Animatable.enableCSSTransitions = original_transition_enabled;
});

test("animatable callbacks work in general", function(){
  SC.RunLoop.begin();
  view.transitions["left"] = {
<<<<<<< HEAD
    duration: .25,
    action: function() {
      console.error("Callback");
      ok(true, "Callback was called.");
      start();
=======
    duration: 0.25,
    action: function() {
      start();
      ok(true, "Callback was called.");
>>>>>>> 84a0011f
    }
  };
  view.updateLayout();
  view.adjust("left", 0).updateLayout();
  SC.RunLoop.end();
  stop();
  
  setTimeout(function(){
<<<<<<< HEAD
    ok(false, "Timeout! Callback was not called.");
    start();
  }, 1000);
  
=======
    start();
    ok(false, "Timeout! Callback was not called.");
  }, 1000);
  
});

test("animation should not interfere with layout property observers or frame", function(){
  SC.RunLoop.begin();
  
  // sanity check
  equals(view.get("layout").left, 100, "layout left before adjust");
  equals(view.get("frame").x, 100, "frame x before adjust");
  
  // adjust left
  view.adjust("left", 0).updateLayout();

  // check values
  equals(view.get("layout").left, 0, "layout left after adjust");
  equals(view.get("frame").x, 0, "frame x after adjust");
  SC.RunLoop.end();
});

test("animation should not interfere with computed layout properties.", function() {
  equals(computed.get("layout").left, 5, "layout left before change and animation");
  computed.adjust("left", 20);
  equals(computed.get("layout").left, 5, "layout left after change (shouldn't change)");
  computed.updateLayout();
  equals(computed.get("layout").left, 5, "layout left after updateLayout");
  computed.set("_test_left", 21);
  equals(computed.get("layout").left, 21, "layout left after setting _test_left (make sure computed property is undisturbed)");
>>>>>>> 84a0011f
});<|MERGE_RESOLUTION|>--- conflicted
+++ resolved
@@ -3,20 +3,12 @@
 // ==========================================================================
 
 /*globals module test ok isObj equals expects */
-<<<<<<< HEAD
-var view, base, inherited, pane;
-=======
 var view, base, inherited, pane, computed;
->>>>>>> 84a0011f
 module("Animatable", {
   setup: function() {
     SC.RunLoop.begin();
     pane = SC.Pane.create({
-<<<<<<< HEAD
-      layout: { top: 0, right: 0, width: 200, height: 200 },
-=======
       layout: { top: 0, right: 0, width: 200, height: 200 }
->>>>>>> 84a0011f
     });
     pane.append();
     
@@ -49,10 +41,6 @@
       }
     });
     
-<<<<<<< HEAD
-    SC.RunLoop.end();
-  },
-=======
     // computed
     computed = base.create({
       _test_left: 5,
@@ -63,7 +51,6 @@
     
     SC.RunLoop.end();
   }
->>>>>>> 84a0011f
   
 });
 
@@ -101,11 +88,7 @@
   SC.Animatable.enableCSSTransitions = NO;
   
   // we should have a style (it is inside a pane)
-<<<<<<< HEAD
-  current = view.getCurrentJavaScriptStyles();
-=======
   var current = view.getCurrentJavaScriptStyles();
->>>>>>> 84a0011f
   ok(!SC.none(current), "There now SHOULD be a current JS style.");
   
   // and now, make sure we have both style AND layout set properly.
@@ -119,18 +102,10 @@
 test("animatable callbacks work in general", function(){
   SC.RunLoop.begin();
   view.transitions["left"] = {
-<<<<<<< HEAD
-    duration: .25,
-    action: function() {
-      console.error("Callback");
-      ok(true, "Callback was called.");
-      start();
-=======
     duration: 0.25,
     action: function() {
       start();
       ok(true, "Callback was called.");
->>>>>>> 84a0011f
     }
   };
   view.updateLayout();
@@ -139,12 +114,6 @@
   stop();
   
   setTimeout(function(){
-<<<<<<< HEAD
-    ok(false, "Timeout! Callback was not called.");
-    start();
-  }, 1000);
-  
-=======
     start();
     ok(false, "Timeout! Callback was not called.");
   }, 1000);
@@ -175,5 +144,4 @@
   equals(computed.get("layout").left, 5, "layout left after updateLayout");
   computed.set("_test_left", 21);
   equals(computed.get("layout").left, 21, "layout left after setting _test_left (make sure computed property is undisturbed)");
->>>>>>> 84a0011f
 });
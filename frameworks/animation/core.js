// ==========================================================================
// Project:   SproutCore Animation
// Copyright: ©2009 TPSi
// Copyright: ©2009 Alex Iskander
// Portions © Apple Inc under BSD License:
//	See: http://trac.webkit.org/browser/trunk/WebCore/platform/graphics/UnitBezier.h
// ==========================================================================
/*globals */

/** @namespace
A simple mixin called Animatable is provided. What does it do?
It makes CSS transitions for you, and if they aren't available,
implements them in JavaScript.

Animatable things:
- layout. You can animate any layout property, even centerX and centerY
- opacity.
- display, in a way. All animating display does is delay setting display:none
  until <em>after</em> the transition duration has passed. This allows you
  to set display:none after fading out. If mixing with CSS transitions, you will
  need to set the delay a tad longer to accomodate any delays in beginning the
  transition.

@example Example Usage:
{{{
aView: SC.LabelView.design(Animate.Animatable, {
  transitions: {
    left: {duration: .25},
    top: .25, // only possible during design; otherwise you must use long form.
    width: {duration: , timing: SC.Animatable.TRANSITION_EASE_IN_OUT }
  }
})
}}}
@extends SC.Object
*/
SC.Animatable = {
  /**
  Walks like a duck.
  */
  isAnimatable: YES,
  
  transitions: {},
  concatenatedProperties: ["transitions"],

  /**
  The style properties. Works somewhat similarly to layout properties, though
  is a tad bit simpler, as it does not involve parent views at all.
  */
  style: { },

  // collections of CSS transitions we have available
  _cssTransitionFor: {
    "left": "left", "top": "top", 
    "right": "right", "bottom": "bottom",
    "width": "width", "height": "height",
    "opacity": "opacity",
    "-webkit-transform": "-webkit-transform"
  },

  // properties that adjust should relay to style
<<<<<<< HEAD
  _styleProperties: [ "opacity", "display" ],
=======
  _styleProperties: [ "opacity", "display", "-webkit-transform" ],
>>>>>>> 84a0011f
  _layoutStyles: 'width height top bottom marginLeft marginTop left right zIndex minWidth maxWidth minHeight maxHeight centerX centerY'.w(),

  // we cache this dictionary so we don't generate a new one each time we make
  // a new animation. It is used so we can start the animations in order—
  // for instance, centerX and centerY need to be animated _after_ width and height.
  _animationsToStart: {},

  // and, said animation order
  _animationOrder: ["top", "left", "bottom", "right", "width", "height", "centerX", "centerY", "opacity", "display", "-webkit-transform"],

  _transitionCallbacks: {},


  initMixin: function()
  {
    this._animatable_original_didCreateLayer = this.didCreateLayer || function(){};
    this.didCreateLayer = this._animatable_didCreateLayer;

    // substitute our didUpdateLayer method (but saving the old one)
    this._animatable_original_did_update_layer = this.didUpdateLayer || function(){};
    this.didUpdateLayer = this._animatable_did_update_layer;

    this._animatable_original_willDestroyLayer = this.willDestroyLayer || function(){};
    this.willDestroyLayer = this._animatable_willDestroyLayer;
    
    this._animatable_original_willRemoveFromParent = this.willRemoveFromParent || function(){};
    this.willRemoveFromParent = this._animatable_will_remove_from_parent;

    // for debugging
    this._animateTickPixel.displayName = "animate-tick";

    // if transitions was concatenated...
    var i;
    if (SC.isArray(this.transitions))
    {
      var tl = {}; // prepare a new one mixed in
      for (i = 0; i < this.transitions.length; i++)
      {
        SC.mixin(tl, this.transitions[i]);
      }
      this.transitions = tl;
    }

    // go through transitions and make duration-only ones follow normal pattern
    for (i in this.transitions)
    {
      if (typeof this.transitions[i] == "number")
      {
        this.transitions[i] = { duration: this.transitions[i] };
      }
    }

    // live animators
    this._animatableCurrentStyle = null;
    this._animators = {}; // keyAnimated => object describing it.
    this._animatableSetCSS = "";
    this._last_transition_css = ""; // to keep from re-setting unnecessarily
    this._disableAnimation = 0; // calls to disableAnimation add one; enableAnimation remove one.
    this._transitionCallbacks = {}; // define callback set
    
    // alert if layer already created
    if (!SC.none(this.get("layer"))) {
      var o = this._animatable_original_didCreateLayer;
      this._animatable_original_didCreateLayer = function(){};
      this.didCreateLayer();
      this._animatable_original_didCreateLayer = o;
      
      o = this._animatable_original_didUpdateLayer;
      this._animatable_original_didUpdateLayer = function(){};
      this.didUpdateLayer();
      this._animatable_original_didUpdateLayer = o;
    }
  },

  _animatable_didCreateLayer: function(){
    SC.Event.add(this.get('layer'), "webkitTransitionEnd", this, this.transitionEnd);
    SC.Event.add(this.get('layer'), "transitionend", this, this.transitionEnd);
    return this._animatable_original_didCreateLayer();
  },

  _animatable_willDestroyLayer: function(){
    SC.Event.remove(this.get('layer'), "webkitTransitionEnd", this, this.transitionEnd);
    SC.Event.remove(this.get('layer'), "transitionend", this, this.transitionEnd);
    return this._animatable_original_willDestroyLayer();
  },

  _animatable_didCreateLayer: function(){
    SC.Event.add(this.get('layer'), "webkitTransitionEnd", this, this.transitionEnd);
    SC.Event.add(this.get('layer'), "transitionend", this, this.transitionEnd);
    return this._animatable_original_didCreateLayer();
  },

  _animatable_willDestroyLayer: function(){
    SC.Event.remove(this.get('layer'), "webkitTransitionEnd", this, this.transitionEnd);
    SC.Event.remove(this.get('layer'), "transitionend", this, this.transitionEnd);
    return this._animatable_original_willDestroyLayer();
  },
  
  /**
  Stops all animations on the layer when this occurs by calling resetAnimation.
  */
  _animatable_will_remove_from_parent: function() {
    this.resetAnimation();
  },
  
  /**
  Disables animation.
  
  It is like parenthesis. Each "disable" must be matched by an "enable".
  If you call disable twice, you need two enables to start it. Three times, you need
  three enables.
  */
  disableAnimation: function() { 
    this._disableAnimation++;
  },
  
  /**
  Enables animation if it was disabled (or moves towards that direction, at least).
  */
  enableAnimation: function() {
    this._disableAnimation--; 
    if (this._disableAnimation < 0) this._disableAnimation = 0;
  },

  /**
  Adds support for some style properties to adjust.

  These added properties are currently:
  - opacity.
  - display.

  This is a complete rewrite of adjust. Its performance can probably be boosted. Do it!
  */
  adjust: function(dictionary, value)
  {
    if (!SC.none(value)) {
      var key = dictionary;
      dictionary = { };
      dictionary[key] = value;
    }
    else {
      dictionary = SC.clone(dictionary);
    }

    var style = SC.clone(this.get("style")), didChangeStyle = NO, layout = SC.clone(this.get("layout")), didChangeLayout = NO;
    var sprops = this._styleProperties;
    for (var i in dictionary)
    {
      var didChange = NO;

      var current = (sprops.indexOf(i) >= 0) ? style : layout;
      var cval = current[i], nval = dictionary[i];

      if (nval !== undefined && cval !== nval)
      {
        if (nval === null)
        {
          if (cval !== undefined) didChange = YES;
          delete current[i];
        }
        else
        {
          current[i] = nval;
          didChange = YES;
        }
      }

      if (didChange) {
        if (current === style) didChangeStyle = YES; else didChangeLayout = YES;
      }
    }

    if (didChangeStyle) this.set("style", style);
    if (didChangeLayout) this.set("layout", layout);

    // call base with whatever is leftover
    return this;
  },


  transitionEnd: function(evt){
<<<<<<< HEAD
=======
    SC.RunLoop.begin();
>>>>>>> 84a0011f
    var propertyName = evt.originalEvent.propertyName,
        callback = this._transitionCallbacks[propertyName];

    if(callback) SC.Animatable.runCallback(callback);
<<<<<<< HEAD
=======
    SC.RunLoop.end();
>>>>>>> 84a0011f
  },


  /**
  Returns the current set of styles and layout according to JavaScript transitions.
  
  That is, for transitions managed by JavaScript (rather than CSS), the current position
  (even mid-transition) will be returned. For CSS-based transitions, the target position
  will be returned. This function is mostly useful for testing.
  
  It will return null if there is no such style.
  */
  getCurrentJavaScriptStyles: function() {
    return this._animatableCurrentStyle;
  },

  /**
  Resets animation, stopping all existing animations.
  */
  resetAnimation: function() {
    this._animatableCurrentStyle = null;
    this._stopJavaScriptAnimations();
    this.disableAnimation();
    this.updateStyle();
    this.enableAnimation();
  },
  
  /**
    Stops all JavaScript animations on the object. In their tracks. Hah hah.
  */
  _stopJavaScriptAnimations: function() {
    for (var i in this._animators) {
      if (this._animators[i] && this._animators[i].isQueued) {
         SC.Animatable.removeTimer(this._animators[i]);
      }
    }
  },

  _getStartStyleHash: function(start, target)
  {
    // temporarily set layout to "start", in the fastest way possible;
    // note that start is an entire style structure—get("frame") doesn't care! HAH!
    var original_layout = this.layout;
    this.layout = start;

    // get our frame and parent's frame
<<<<<<< HEAD
    var f = this.computeFrameWithParentFrame();
=======
>>>>>>> 84a0011f
    var p = this.computeParentDimensions();
    var f = this.computeFrameWithParentFrame(p);

    // set back to target
    this.layout = original_layout;

    // prepare a new style set, empty.
    var l = {};

    // loop through properties in target
    for (var i in target)
    {
      if (f)
      {
        if (i == "left") { l[i] = f.x; continue; }
        else if (i == "top") { l[i] = f.y; continue; }
        else if (i == "right") { l[i] = p.width - f.x - f.width; continue; }
        else if (i == "bottom") { l[i] = p.height - f.y - f.height; continue; }
        else if (i == "width") { l[i] = f.width; continue; }
        else if (i == "height") { l[i] = f.height; continue; }
        else if (i == "centerX") { l[i] = f.x + (f.width / 2) - (p.width / 2); continue; }
        else if (i == "centerY") { l[i] = f.y + (f.height / 2) - (p.height / 2); continue; }
      }

      if (!SC.none(start[i])) l[i] = start[i];
      else l[i] = target[i];
    }

    return l;
  },

  _TMP_CSS_TRANSITIONS: [],
  
  /**
  @private
  Returns a string with CSS for the timing portion of a transition.
  */
  cssTimingStringFor: function(transition) {
    var timing_function = "linear";
    if (transition.timing || SC.Animatable.defaultTimingFunction) {
      var timing = transition.timing || SC.Animatable.defaultTimingFunction;
      if (SC.typeOf(timing) != SC.T_STRING) {
        timing_function = "cubic-bezier(" + timing[0] + ", " + timing[1] + ", " + timing[2] + ", " + timing[3] + ")";
      } else {
        timing_function = timing;
      }
    }
    return timing_function;
  },
  
  /**
  Immediately applies styles to elements, and starts any needed transitions.
  
  Called automatically when style changes, but if you need styles to be adjusted
  immediately (for instance, if you have temporarily disabled animation to set a
  start state), you may want to call manually too.
  */
  updateStyle: function()
  {

    // get the layer. We need it for a great many things.
    var layer = this.get("layer");

    // cont. with other stuff
    var newStyle = this.get("style");

    // make sure there _is_ a previous style to animate from. Otherwise,
    // we don't animate—and this is sometimes used to temporarily disable animation.
    var i;
    if (!this._animatableCurrentStyle || this._disableAnimation > 0 || !layer)
    {
      // clone it to be a nice starting point next time.
      this._animatableCurrentStyle = {};
      for (i in newStyle)
      {
        if (i[0] != "_") this._animatableCurrentStyle[i] = newStyle[i];
      }

      if (layer) this._animatableApplyStyles(layer, newStyle);
      return this;
    }

    // no use doing anything else if no layer.
    if (!layer) return;

    // compare new style to old style. Manually, to skip guid stuff that can
    // mess things up a bit.
    var equal = true;
    for (i in newStyle)
    {
      if (i[0] == "_") continue;
      if (newStyle[i] != this._animatableCurrentStyle[i])
      {
        equal = false;
        break;
      }
    }
    if (equal) return this;

    // get a normalized starting point based off of our style
    var startingPoint = this._getStartStyleHash(this._animatableCurrentStyle, newStyle);

    // prepare stuff for timing function calc
    var timing;
    
    // prepare special cases
    var specialTransform = NO, specialTransformValue = "";

    // also prepare an array of CSS transitions to set up. Do this always so we get (and keep) all transitions.
    var cssTransitions = this._TMP_CSS_TRANSITIONS;
    if (SC.Animatable.enableCSSTransitions) {
      // first, handle special cases
      var timing_function;
      
      // this is a VERY special case. If right or bottom are supplied, can't do it. If left+top need
      // animation at different speeds: can't do it.
      if (
        SC.Animatable.enableCSSTransforms &&
        this.transitions["left"] && this.transitions["top"] && 
        this.transitions["left"].duration == this.transitions["top"].duration &&
        this.transitions["left"].timing == this.transitions["top"].timing &&
        (!newStyle["right"] || newStyle["right"] == "") &&
        (!newStyle["bottom"] || newStyle["bottom"] == "") 
      ) {
        specialTransform = YES;
        timing_function = this.cssTimingStringFor(this.transitions["left"]);
        cssTransitions.push("-webkit-transform " + this.transitions["left"].duration + "s " + timing_function);
      }
      
      // loop
      for (i in this.transitions) {
        if (!this._cssTransitionFor[i]) continue;
        if (specialTransform && (i == "left" || i == "top")) continue;

        // get timing function
        timing_function = this.cssTimingStringFor(this.transitions[i]);
        
        // sanitize name
        cssTransitions.push(this._cssTransitionFor[i] + " " + this.transitions[i].duration + "s " + timing_function);		
      }
    }

    for (i in newStyle)
    {
      if (i[0] == "_") continue; // guid (or something else we can't deal with anyway)
      
      // special case: Transform
      if (specialTransform && (i == "left" || i == "top")) {
        specialTransformValue += (i == "left" ? "translateX(" : "translateY(") + newStyle[i] + "px)";
        startingPoint["-webkit-transform"] = specialTransformValue;
        startingPoint["left"] = 0;
        startingPoint["top"] = 0;
        
        if (this.transitions["left"].action){
          this._transitionCallbacks["-webkit-transform"] = {
            source: this,
            target: (this.transitions["left"].target || this),
            action: this.transitions["left"].action
          };
        }
        
        if (this.transitions["top"].action){
          this._transitionCallbacks["-webkit-transform"] = {
            source: this,
            target: (this.transitions["right"].target || this),
            action: this.transitions["right"].action
          };
        }
        
        continue;
      }

      // if it needs to be set right away since it is not animatable, _getStartStyleHash
      // will have done that. But if we aren't supposed to animate it, we need to know, now.
      var shouldSetImmediately = !this.transitions[i] || newStyle[i] == startingPoint[i];
      if (i == "display" && newStyle[i] != "none") shouldSetImmediately = true;

      if (shouldSetImmediately)
      {
        // set
        startingPoint[i] = newStyle[i];

        // you can't easily stop the animator. So just set its endpoint and make it end soon.
        var animator = this._animators[i];
        if (animator)
        {
          animator.endValue = newStyle[i];
          animator.end = 0;
        }
        continue;
      }

      // If there is an available CSS transition, use that.
      if (SC.Animatable.enableCSSTransitions && this._cssTransitionFor[i])
      {
        // the transition is already set up.
        // we can just set it as part of the starting point
        startingPoint[i] = newStyle[i];

        if (this.transitions[i].action){
          this._transitionCallbacks[i] = {
            source: this,
            target: (this.transitions[i].target || this),
            action: this.transitions[i].action
          };
        }

        continue;
      }

      // well well well... looks like we need to animate. Prepare an animation structure.
      // (WHY ARE WE ALWAYS PREPARING?)
      var applier = this._animateTickPixel, 
      property = i, 
      startValue = startingPoint[i], 
      endValue = newStyle[i];

      // special property stuff
      if (property == "centerX" || property == "centerY")
      {
        // uh... need a special applier; it needs to update currentlayout differently than actual
        // layout, since one gets "layout," and the other gets styles.
        applier = this._animateTickCenter;
      }
      else if (property == "opacity")
      {
        applier = this._animateTickNumber;
      }
      else if (property == "display")
      {
        applier = this._animateTickDisplay;
      }

      // cache animator objects, not for memory, but so we can modify them.
      if (!this._animators[i]) this._animators[i] = {};

      // used to mixin a struct. But I think that would create a new struct.
      // also, why waste cycles on a SC.mixin()? So I go the direct approach.
      var a = this._animators[i];

      // set settings...
      // start: Date.now(), // you could put this here. But it is better to wait. The animation is smoother
      // if its beginning time is whenever the first frame fires.
      // otherwise, if there is a big delay before the first frame (perhaps we are animating other elements)
      // the items will "jump" unattractively
      a.start = null;
      a.duration = Math.floor(this.transitions[i].duration * 1000);
      a.startValue = startValue;
      a.endValue = endValue;
      a.layer = layer;
      a.property = property;
      a.action = applier;
      a.style = layer.style;
      a.holder = this;

      if (this.transitions[i].action){
        a.callback = {
          source: this,
          target: (this.transitions[i].target || this),
          action: this.transitions[i].action
        };
      }

      timing = this.transitions[i].timing || SC.Animatable.defaultTimingFunction;
      if (timing && SC.typeOf(timing) != SC.T_STRING) a.timingFunction = timing;

      // add timer
      if (!a.going) this._animationsToStart[i] = a;
    }

    // start animations, in order
    var ao = this._animationOrder, l = this._animationOrder.length;
    for (i = 0; i < l; i++)
    {
      var nextAnimation = ao[i];
      if (this._animationsToStart[nextAnimation])
      {
        SC.Animatable.addTimer(this._animationsToStart[nextAnimation]);
        delete this._animationsToStart[nextAnimation];
      }
    }

    // and update layout to the normalized start.
    var css = cssTransitions.join(",");
    cssTransitions.length = "";
    this._animatableSetCSS = css;

    // apply starting styles directly to layer
    this._animatableApplyStyles(layer, startingPoint);

    // all our timers are scheduled, we should be good to go. YAY.
    return this;

  }.observes("style"),

  _style_opacity_helper: function(style, key, props)
  {
    style["opacity"] = props["opacity"];
    style["mozOpacity"] = props["opacity"]; // older Firefox?
    style["filter"] = "alpha(opacity=" + props["opacity"] * 100 + ")";
  },

  /**
  Adjusts display and queues a change for the other properties.
  */
  _animatableApplyStyles: function(layer, styles)
  {	
    if (!layer) return;
    
    // handle a specific style first: display. There is a special case because it disrupts transitions.
    if (styles["display"]) {
      layer.style["display"] = styles["display"];
    }

    // set CSS transitions very first thing
    if (this._animatableSetCSS != this._last_transition_css) {
      layer.style["-webkit-transition"] = this._animatableSetCSS;
      layer.style["-moz-transition"] = this._animatableSetCSS;
      this._last_transition_css = this._animatableSetCSS;
    }

    if (!this._animators["display-styles"]) this._animators["display-styles"] = {};

    // get timer
    var timer = this._animators["display-styles"];
    
    // set settings
    timer.holder = this;
    timer.action = this._animatableApplyNonDisplayStyles;
    timer.layer = layer;
    timer.styles = styles;
    this._animatableCurrentStyle = styles;
    
    // schedule.
    SC.Animatable.addTimer(timer);
  },

  _animatableApplyNonDisplayStyles: function(){
    var loop = SC.RunLoop.begin();
    var layer = this.layer, styles = this.styles; // this == timer
    var styleHelpers = {
      opacity: this.holder._style_opacity_helper
      // more to be added here...
    };

    var newLayout = {}, updateLayout = NO, style = layer.style;

    // we extract the layout portion so SproutCore can do its own thing...
    for (var i in styles)
    {
      if (i == "display") continue;
      if (this.holder._layoutStyles.indexOf(i) >= 0)
      {
        newLayout[i] = styles[i];
        updateLayout = YES;
        continue;
      }
      else if (styleHelpers[i]) styleHelpers[i](style, i, styles);
      else style[i] = styles[i];
    }

    // don't want to set because we don't want updateLayout... again.
    if (updateLayout) {
      var prev = this.holder.layout;
      this.holder.layout = newLayout;

      // set layout
      this.holder.notifyPropertyChange("layoutStyle");

      // apply the styles (but we have to mix it in, because we still have transitions, etc. that we set)
      var ls = this.holder.get("layoutStyle");
      for (var key in ls) {
        if (SC.none(ls[key])) style[key] = ""; // because IE is stupid and can't handle delete or null
        else if (style[key] != ls[key]) style[key] = ls[key];
      }

      // go back to previous
      this.holder.layout = prev;
    }
    loop.end();
  },

  /**
  Overridden so that the proper styles are always set after a call to render.
  */
  _animatable_did_update_layer: function()
  {
    this._animatable_original_did_update_layer();
    var styles = this._animatableCurrentStyle, layer = this.get("layer");
    if (!styles) {
      styles = {};
      var s = this.get("style");
      var l = this.get("layout");
      SC.mixin(styles, s, l);
    }
    this._animatableApplyStyles(layer, styles);
  },

  /**
  Overriden to support animation.

  Works by copying the styles to the object's "style" property.
  */
  updateLayout: function(context, firstTime)
  {
    var style = SC.clone(this.get("style"));
    var newLayout = this.get("layout");
    var i = 0, ls = this._layoutStyles, lsl = ls.length, didChange = NO;
    for (i = 0; i < lsl; i++)
    {
      var key = ls[i];
      if (style[key] !== newLayout[key])
      {
        if (SC.none(newLayout[key])) style[key] = undefined; // because IE is stupid and can't handle delete or debug.
        else style[key] = newLayout[key];
        didChange = YES;
      }
    }

    if (didChange) {
      this.style = style;
      this.updateStyle(); // updateLayout is already called late, so why delay longer?
    }

    return this;
  },

  /**
  Solves cubic bezier curves. Basically, returns the Y for the supplied X.

  I have only a vague idea of how this works. But I do have a vague idea. It is originally
  from WebKit's source code:
  http://trac.webkit.org/browser/trunk/WebCore/platform/graphics/UnitBezier.h?rev=31808
  */
  _solveBezierForT: function(ax, ay, bx, by, cx, cy, x, duration) {
    // determines accuracy. Which means animation is slower for longer duration animations.
    // that seems ironic, for some reason, but I don't know why.

    // SOME OPTIMIZATIONS COULD BE DONE, LIKE MOVING THIS INTO ITS OWN BIT AT BEGINNING OF ANIMATION.
    var epsilon = 1.0 / (200.0 * duration);

    // a method I have NO idea about... Newton's method
    var t0, t1, t2, x2, d2, i;
    for (t2 = x, i = 0; i < 8; i++) {
      x2 = ((ax * t2 + bx) * t2 + cx) * t2 - x; // sample curve x for t2, - x
      if (Math.abs(x2) < epsilon) return t2; // obviously, this is determining the accuracy
      d2 = (3.0 * ax * t2 + 2.0 * bx) * t2 + cx;
      if (Math.abs(d2) < Math.pow(10, -6)) break;
      t2 = t2 - x2 / d2;
    }

    // fall back to bisection
    t0 = 0.0;
    t1 = 1.0;
    t2 = x;
    if (t2 < t0) return t0;
    if (t2 > t1) return t1;
    while (t0 < t1) {
      x2 = ((ax * t2 + bx) * t2 + cx) * t2;
      if (Math.abs(x2 - x) < epsilon) return t2;

      if (x > x2) t0 = t2;
      else t1 = t2;

      t2 = (t1 - t0) * 0.5 + t0;
    }

    return t2; // on failure
  },

  _solveBezier: function(p1x, p1y, p2x, p2y, x, duration) {
    // calculate coefficients
    var cx = 3.0 * p1x;
    var bx = 3.0 * (p2x - p1x) - cx;
    var ax = 1.0 - cx - bx;

    var cy = 3.0 * p1y;
    var by = 3.0 * (p2y - p1y) - cy;
    var ay = 1.0 - cy - by;

    var t = this._solveBezierForT(ax, ay, bx, by, cx, cy, x, duration);

    // now calculate Y
    return ((ay * t + by) * t + cy) * t;
  },

  /**
  Manages a single step in a single animation.
  NOTE: this=>an animator hash
  */
  _animateTickPixel: function(t)
  {
    // prepare timing stuff
    // first, setup this.start if needed (it is lazy, after all)
    if (SC.none(this.start))
    {
      this.start = t;
      this.end = this.start + this.duration;
    }

    // the differences
    var s = this.start, e = this.end;
    var sv = this.startValue, ev = this.endValue;
    var d = e - s;
    var dv = ev - sv;

    // get current percent of animation completed
    var c = t - s;
    var percent = Math.min(c / d, 1);

    // call interpolator (if any)
    if (this.timingFunction) {
      // this may be slow, but...
      var timing = this.timingFunction;
      percent = this.holder._solveBezier(timing[0], timing[1], timing[2], timing[3], percent, d);
    }

    // calculate new position			
    var value = Math.floor(sv + (dv * percent));
    this.holder._animatableCurrentStyle[this.property] = value;

    // note: the following tested faster than directly setting this.layer.style.cssText
    this.style[this.property] = value + "px";

    if (t < e) SC.Animatable.addTimer(this);
    else {
      this.going = false;
      if(this.callback) SC.Animatable.runCallback(this.callback);
      this.styles = null;
      this.layer = null;
    }
  },

  _animateTickDisplay: function(t)
  {
    // prepare timing stuff
    // first, setup this.start if needed (it is lazy, after all)
    if (SC.none(this.start))
    {
      this.start = t;
      this.end = this.start + this.duration;
    }

    // check if we should keep going (we only set display none, and only at end)
    var e = this.end;
    if (t < e) 
    {
      SC.Animatable.addTimer(this);
      return;
    }

    this.holder._animatableCurrentStyle[this.property] = this.endValue;
    this.style[this.property] = this.endValue;

    this.going = false;
    if(this.callback) SC.Animatable.runCallback(this.callback);
    this.styles = null;
    this.layer = null;
  },

  /**
  Manages a single step in a single animation.
  NOTE: this=>an animator hash
  */
  _animateTickNumber: function(t)
  {
    // prepare timing stuff
    // first, setup this.start if needed (it is lazy, after all)
    if (SC.none(this.start))
    {
      this.start = t;
      this.end = this.start + this.duration;
    }

    // the differences
    var s = this.start, e = this.end;
    var sv = this.startValue, ev = this.endValue;
    var d = e - s;
    var dv = ev - sv;

    // get current percent of animation completed
    var c = t - s;
    var percent = Math.min(c / d, 1);

    // call interpolator (if any)
    if (this.timingFunction) {
      // this may be slow, but...
      var timing = this.timingFunction;
      percent = this.holder._solveBezier(timing[0], timing[1], timing[2], timing[3], percent, d);
    }

    // calculate new position			
    var value = Math.round((sv + (dv * percent)) * 100) / 100;
    this.holder._animatableCurrentStyle[this.property] = value;

    // note: the following tested faster than directly setting this.layer.style.cssText
    this.style[this.property] = value;
    if (this.property == "opacity")
    {
      this.style["zoom"] = 1;
      this.style["filter"] = "alpha(opacity=" + Math.round(value * 20) * 5 + ")";
    }

    if (t < e) SC.Animatable.addTimer(this);
    else {
      this.going = false;
      if(this.callback) SC.Animatable.runCallback(this.callback);
      this.styles = null;
      this.layer = null;
    }
  },

  // NOTE: I tested this with two separate functions (one for each X and Y)
  // 		 no definite performance difference on Safari, at least.
  _animateTickCenter: function(t)
  {
    // prepare timing stuff
    // first, setup this.start if needed (it is lazy, after all)
    if (SC.none(this.start))
    {
      this.start = t;
      this.end = this.start + this.duration;
    }

    // the differences
    var s = this.start, e = this.end;
    var sv = this.startValue, ev = this.endValue;
    var d = e - s;
    var dv = ev - sv;

    // get current percent of animation completed
    var c = t - s;
    var percent = Math.min(c / d, 1);

    // call interpolator (if any)
    if (this.timingFunction) {
      // this may be slow, but...
      var timing = this.timingFunction;
      percent = this.holder._solveBezier(timing[0], timing[1], timing[2], timing[3], percent, d);
    }

    // calculate new position			
    var value = sv + (dv * percent);
    this.holder._animatableCurrentStyle[this.property] = value;

    // calculate style, which needs to subtract half of width/height
    var widthOrHeight, style;
    if (this.property == "centerX")
    {
      widthOrHeight = "width"; style = "marginLeft";
    }
    else
    {
      widthOrHeight = "height"; style = "marginTop";
    }

    this.style[style] = Math.round(value - (this.holder._animatableCurrentStyle[widthOrHeight] / 2)) + "px";
    
    if (t < e) SC.Animatable.addTimer(this);
    else {
      this.going = false;
      if(this.callback) SC.Animatable.runCallback(this.callback);
      this.styles = null;
      this.layer = null;
    }
  }
};

/*
Add Singleton Portion
*/
SC.mixin(SC.Animatable, {
  NAMESPACE: 'SC.Animatable',
  VERSION: '0.1.0',

  // CSS-only
  TRANSITION_NONE: "linear",
  TRANSITION_CSS_EASE: "ease",
  TRANSITION_CSS_EASE_IN: "ease-in",
  TRANSITION_CSS_EASE_OUT: "ease-out",
  TRANSITION_CSS_EASE_IN_OUT: "ease-in-out",

  // JavaScript-enabled
  TRANSITION_EASE: [0.25, 0.1, 0.25, 1.0],
  TRANSITION_LINEAR: [0.0, 0.0, 1.0, 1.0],
  TRANSITION_EASE_IN: [0.42, 0.0, 1.0, 1.0],
  TRANSITION_EASE_OUT: [0, 0, 0.58, 1.0],
  TRANSITION_EASE_IN_OUT: [0.42, 0, 0.58, 1.0],

  defaultTimingFunction: null, // you can change to TRANSITION_EASE, etc., but that may impact performance.

  // For performance, use a custom linked-list timer
  baseTimer: {
    next: null
  },
  
  // keep track of whether the timer is running
  going: false,
  
  // ticks and tocs
  _ticks: 0,
  _timer_start_time: null,
  
  // the global tiemr interval
  interval: 10,
  
  // the current time (a placeholder, really)
  currentTime: new Date().getTime(),

  // global setting deciding whether CSS transitions should be enabled
  enableCSSTransitions: NO, // automatically calculated. You can override, but only from OUTSIDE.
  
  enableCSSTransforms: NO, // automatically calculated (or, will be)

  // keep track of some basic statistics in an object (so they can be observable)
  stats: SC.Object.create({
    lastFPS: 0
  }),

  addTimer: function(animator) {
    if (animator.isQueued) return;
    animator.prev = SC.Animatable.baseTimer;
    animator.next = SC.Animatable.baseTimer.next;
    if (SC.Animatable.baseTimer.next) SC.Animatable.baseTimer.next.prev = animator; // adjust next prev.
    SC.Animatable.baseTimer.next = animator; // switcheroo.
    animator.isQueued = true;
    if (!SC.Animatable.going) SC.Animatable.start();
  },
  
  removeTimer: function(animator) {
    if (!animator.isQueued) return;
    if (animator.next) animator.next.prev = animator.prev; // splice ;)
    animator.prev.next = animator.next; // it should always have a prev.
    animator.isQueued = false;
  },

  start: function()
  {
    SC.Animatable._ticks = 0;
    SC.Animatable._timer_start_time = new Date().getTime();
    SC.Animatable.going = true;

    // set a timeout so tick only runs AFTER any pending animation timers are set.
    setTimeout(SC.Animatable.timeout, 0);
  },

  timeout: function()
  {	
    SC.Animatable.currentTime = new Date().getTime();
    var start = SC.Animatable.currentTime;

    var next = SC.Animatable.baseTimer.next;
    SC.Animatable.baseTimer.next = null;
    var i = 0;
    while (next)
    {
      var t = next.next;
      next.isQueued = false;
      next.next = null;
      next.prev = null;
      next.action.call(next, start);
      next = t;
      i++;
    }

    // built-in FPS counter, so that FPS is only counted DURING animation.
    // is there a way to make the minifier get rid of this? Because that would be lovely.
    // still, only called once per frame, so should _very_ minimally impact performance and memory.
    if (SC.Animatable._ticks < 1000000) SC.Animatable._ticks++; // okay, put _some_ limit on it

    // now see about doing next bit...	
    var end = new Date().getTime();
    var elapsed = end - start;
    if (SC.Animatable.baseTimer.next)
    {
      setTimeout(function(){ SC.Animatable.timeout(); }, Math.max(0, SC.Animatable.interval - elapsed));
    }
    else
    {
      // we're done... so calculate FPS
      SC.Animatable.going = false;

      // get diff
      var time_diff = end - SC.Animatable._timer_start_time;
      var loop = SC.RunLoop.begin();
      SC.Animatable.stats.set("lastFPS", SC.Animatable._ticks / (time_diff / 1000));
      loop.end();
    }
  },

  runCallback: function(callback){
    var typeOfAction = SC.typeOf(callback.action);

    // if the action is a function, just try to call it.
    if (typeOfAction == SC.T_FUNCTION) {
<<<<<<< HEAD
      callback.action.call(callback.target);
=======
      callback.action.call(callback.target, callback.source);
>>>>>>> 84a0011f

    // otherwise, action should be a string.  If it has a period, treat it
    // like a property path.
    } else if (typeOfAction === SC.T_STRING) {
      if (callback.action.indexOf('.') >= 0) {
        var path = callback.action.split('.') ;
        var property = path.pop() ;

        var target = SC.objectForPropertyPath(path, window) ;
        var action = target.get ? target.get(property) : target[property];
        if (action && SC.typeOf(action) == SC.T_FUNCTION) {
<<<<<<< HEAD
          action.call(target);
=======
          action.call(target, callback.source);
>>>>>>> 84a0011f
        } else {
          throw 'SC.Animator could not find a function at %@'.fmt(callback.action) ;
        }

      // otherwise, try to execute action direction on target or send down
      // responder chain.
      } else {
<<<<<<< HEAD
        SC.RootResponder.responder.sendAction(callback.action, callback.target);
=======
        SC.RootResponder.responder.sendAction(callback.action, callback.target, callback.source);
>>>>>>> 84a0011f
      }
    }
  }

});


/*
Test for CSS transition capability...
*/
(function(){
  var allowsCSSTransforms = NO, allowsCSSTransitions = NO;
  
  // a test element
  var el = document.createElement("div");

  // the css and javascript to test
  var css_browsers = ["-webkit-", "-moz-", "-o-", "-ms-"];
  var test_browsers = ["moz", "Moz", "o", "ms", "webkit"];

  // prepare css
  var css = "", i = null;
  for (i = 0; i < css_browsers.length; i++) {
    css += css_browsers[i] + "transition:all 1s linear;"
    css += css_browsers[i] + "transform: translate3d(1px, 1px, 1px)";
  }

  // set css text
  el.style.cssText = css;

  // test
  for (i = 0; i < test_browsers.length; i++)
  {
    if (el.style[test_browsers[i] + "TransitionProperty"] !== undefined) allowsCSSTransitions = YES;
    if (el.style[test_browsers[i] + "Transform"] !== undefined) allowsCSSTransforms = YES;
  }


  // test
  
  // console.error("Supports CSS transitions: " + testResult);

  // and apply what we found
  SC.Animatable.enableCSSTransitions = allowsCSSTransitions;
  SC.Animatable.enableCSSTransforms = allowsCSSTransforms;
})();<|MERGE_RESOLUTION|>--- conflicted
+++ resolved
@@ -58,11 +58,7 @@
   },
 
   // properties that adjust should relay to style
-<<<<<<< HEAD
-  _styleProperties: [ "opacity", "display" ],
-=======
   _styleProperties: [ "opacity", "display", "-webkit-transform" ],
->>>>>>> 84a0011f
   _layoutStyles: 'width height top bottom marginLeft marginTop left right zIndex minWidth maxWidth minHeight maxHeight centerX centerY'.w(),
 
   // we cache this dictionary so we don't generate a new one each time we make
@@ -148,18 +144,6 @@
     SC.Event.remove(this.get('layer'), "transitionend", this, this.transitionEnd);
     return this._animatable_original_willDestroyLayer();
   },
-
-  _animatable_didCreateLayer: function(){
-    SC.Event.add(this.get('layer'), "webkitTransitionEnd", this, this.transitionEnd);
-    SC.Event.add(this.get('layer'), "transitionend", this, this.transitionEnd);
-    return this._animatable_original_didCreateLayer();
-  },
-
-  _animatable_willDestroyLayer: function(){
-    SC.Event.remove(this.get('layer'), "webkitTransitionEnd", this, this.transitionEnd);
-    SC.Event.remove(this.get('layer'), "transitionend", this, this.transitionEnd);
-    return this._animatable_original_willDestroyLayer();
-  },
   
   /**
   Stops all animations on the layer when this occurs by calling resetAnimation.
@@ -244,18 +228,12 @@
 
 
   transitionEnd: function(evt){
-<<<<<<< HEAD
-=======
     SC.RunLoop.begin();
->>>>>>> 84a0011f
     var propertyName = evt.originalEvent.propertyName,
         callback = this._transitionCallbacks[propertyName];
 
     if(callback) SC.Animatable.runCallback(callback);
-<<<<<<< HEAD
-=======
     SC.RunLoop.end();
->>>>>>> 84a0011f
   },
 
 
@@ -302,10 +280,6 @@
     this.layout = start;
 
     // get our frame and parent's frame
-<<<<<<< HEAD
-    var f = this.computeFrameWithParentFrame();
-=======
->>>>>>> 84a0011f
     var p = this.computeParentDimensions();
     var f = this.computeFrameWithParentFrame(p);
 
@@ -1101,11 +1075,7 @@
 
     // if the action is a function, just try to call it.
     if (typeOfAction == SC.T_FUNCTION) {
-<<<<<<< HEAD
-      callback.action.call(callback.target);
-=======
       callback.action.call(callback.target, callback.source);
->>>>>>> 84a0011f
 
     // otherwise, action should be a string.  If it has a period, treat it
     // like a property path.
@@ -1117,11 +1087,7 @@
         var target = SC.objectForPropertyPath(path, window) ;
         var action = target.get ? target.get(property) : target[property];
         if (action && SC.typeOf(action) == SC.T_FUNCTION) {
-<<<<<<< HEAD
-          action.call(target);
-=======
           action.call(target, callback.source);
->>>>>>> 84a0011f
         } else {
           throw 'SC.Animator could not find a function at %@'.fmt(callback.action) ;
         }
@@ -1129,11 +1095,7 @@
       // otherwise, try to execute action direction on target or send down
       // responder chain.
       } else {
-<<<<<<< HEAD
-        SC.RootResponder.responder.sendAction(callback.action, callback.target);
-=======
         SC.RootResponder.responder.sendAction(callback.action, callback.target, callback.source);
->>>>>>> 84a0011f
       }
     }
   }
